/*
Copyright 2021 The Dapr Authors
Licensed under the Apache License, Version 2.0 (the "License");
you may not use this file except in compliance with the License.
You may obtain a copy of the License at
    http://www.apache.org/licenses/LICENSE-2.0
Unless required by applicable law or agreed to in writing, software
distributed under the License is distributed on an "AS IS" BASIS,
WITHOUT WARRANTIES OR CONDITIONS OF ANY KIND, either express or implied.
See the License for the specific language governing permissions and
limitations under the License.
*/

package runtime

import (
	"context"
	"crypto/tls"
	"encoding/base64"
	"encoding/json"
	"errors"
	"fmt"
	"io"
	"net"
	nethttp "net/http"
	"os"
	"os/signal"
	"reflect"
	"runtime"
	"strconv"
	"strings"
	"sync"
	"sync/atomic"
	"syscall"
	"time"

	"github.com/cenkalti/backoff/v4"
	"github.com/google/uuid"
	"github.com/hashicorp/go-multierror"
	"go.opentelemetry.io/otel/exporters/otlp/otlptrace"
	otlptracegrpc "go.opentelemetry.io/otel/exporters/otlp/otlptrace/otlptracegrpc"
	otlptracehttp "go.opentelemetry.io/otel/exporters/otlp/otlptrace/otlptracehttp"
	"go.opentelemetry.io/otel/exporters/zipkin"
	"go.opentelemetry.io/otel/sdk/resource"
	sdktrace "go.opentelemetry.io/otel/sdk/trace"
	semconv "go.opentelemetry.io/otel/semconv/v1.10.0"
	"go.opentelemetry.io/otel/trace"
	gogrpc "google.golang.org/grpc"
	"google.golang.org/grpc/codes"
	md "google.golang.org/grpc/metadata"
	"google.golang.org/grpc/status"
	"google.golang.org/protobuf/encoding/protojson"
	"google.golang.org/protobuf/types/known/emptypb"
	"google.golang.org/protobuf/types/known/structpb"
	v1 "k8s.io/apiextensions-apiserver/pkg/apis/apiextensions/v1"
	metav1 "k8s.io/apimachinery/pkg/apis/meta/v1"
	"k8s.io/apimachinery/pkg/util/sets"

	"github.com/dapr/dapr/pkg/actors"
	componentsV1alpha1 "github.com/dapr/dapr/pkg/apis/components/v1alpha1"
	"github.com/dapr/dapr/pkg/apphealth"
	"github.com/dapr/dapr/pkg/channel"
	httpChannel "github.com/dapr/dapr/pkg/channel/http"
	"github.com/dapr/dapr/pkg/components"
	"github.com/dapr/dapr/pkg/config"
	diag "github.com/dapr/dapr/pkg/diagnostics"
	diagUtils "github.com/dapr/dapr/pkg/diagnostics/utils"
	"github.com/dapr/dapr/pkg/encryption"
	"github.com/dapr/dapr/pkg/grpc"
	"github.com/dapr/dapr/pkg/http"
	"github.com/dapr/dapr/pkg/messaging"
	invokev1 "github.com/dapr/dapr/pkg/messaging/v1"
	httpMiddleware "github.com/dapr/dapr/pkg/middleware/http"
	"github.com/dapr/dapr/pkg/modes"
	"github.com/dapr/dapr/pkg/operator/client"
	"github.com/dapr/dapr/pkg/resiliency"
	runtimePubsub "github.com/dapr/dapr/pkg/runtime/pubsub"
	"github.com/dapr/dapr/pkg/runtime/security"
	"github.com/dapr/dapr/pkg/runtime/wfengine"
	"github.com/dapr/dapr/pkg/scopes"
	"github.com/dapr/dapr/utils"
	"github.com/dapr/kit/logger"

	operatorv1pb "github.com/dapr/dapr/pkg/proto/operator/v1"
	runtimev1pb "github.com/dapr/dapr/pkg/proto/runtime/v1"

	wfs "github.com/dapr/components-contrib/workflows"
	bindingsLoader "github.com/dapr/dapr/pkg/components/bindings"
	configurationLoader "github.com/dapr/dapr/pkg/components/configuration"
	lockLoader "github.com/dapr/dapr/pkg/components/lock"
	httpMiddlewareLoader "github.com/dapr/dapr/pkg/components/middleware/http"
	nrLoader "github.com/dapr/dapr/pkg/components/nameresolution"
	"github.com/dapr/dapr/pkg/components/pluggable"
	pubsubLoader "github.com/dapr/dapr/pkg/components/pubsub"
	secretstoresLoader "github.com/dapr/dapr/pkg/components/secretstores"
	stateLoader "github.com/dapr/dapr/pkg/components/state"
	workflowsLoader "github.com/dapr/dapr/pkg/components/workflows"

	"github.com/dapr/components-contrib/bindings"
	"github.com/dapr/components-contrib/configuration"
	"github.com/dapr/components-contrib/contenttype"
	"github.com/dapr/components-contrib/lock"
	contribMetadata "github.com/dapr/components-contrib/metadata"
	"github.com/dapr/components-contrib/middleware"
	nr "github.com/dapr/components-contrib/nameresolution"
	"github.com/dapr/components-contrib/pubsub"
	"github.com/dapr/components-contrib/secretstores"
	"github.com/dapr/components-contrib/state"
)

const (
	actorStateStore = "actorStateStore"

	// output bindings concurrency.
	bindingsConcurrencyParallel   = "parallel"
	bindingsConcurrencySequential = "sequential"
	pubsubName                    = "pubsubName"

	// hot reloading is currently unsupported, but
	// setting this environment variable restores the
	// partial hot reloading support for k8s.
	hotReloadingEnvVar = "DAPR_ENABLE_HOT_RELOADING"

	defaultComponentInitTimeout = time.Second * 5
)

type ComponentCategory string

var componentCategoriesNeedProcess = []components.Category{
	components.CategoryBindings,
	components.CategoryPubSub,
	components.CategorySecretStore,
	components.CategoryStateStore,
	components.CategoryMiddleware,
	components.CategoryConfiguration,
	components.CategoryLock,
	components.CategoryWorkflow,
}

var log = logger.NewLogger("dapr.runtime")

// ErrUnexpectedEnvelopeData denotes that an unexpected data type
// was encountered when processing a cloud event's data property.
var ErrUnexpectedEnvelopeData = errors.New("unexpected data type encountered in envelope")

var cloudEventDuplicateKeys = sets.NewString(pubsub.IDField, pubsub.SourceField, pubsub.DataContentTypeField, pubsub.TypeField, pubsub.SpecVersionField, pubsub.DataField, pubsub.DataBase64Field)

type TopicRoutes map[string]TopicRouteElem

type TopicRouteElem struct {
	metadata        map[string]string
	rules           []*runtimePubsub.Rule
	deadLetterTopic string
	bulkSubscribe   *runtimePubsub.BulkSubscribe
}

// Type of function that determines if a component is authorized.
// The function receives the component and must return true if the component is authorized.
type ComponentAuthorizer func(component componentsV1alpha1.Component) bool

// DaprRuntime holds all the core components of the runtime.
type DaprRuntime struct {
	ctx                       context.Context
	cancel                    context.CancelFunc
	runtimeConfig             *Config
	globalConfig              *config.Configuration
	accessControlList         *config.AccessControlList
	componentsLock            *sync.RWMutex
	components                []componentsV1alpha1.Component
	grpc                      *grpc.Manager
	appChannel                channel.AppChannel
	appConfig                 config.ApplicationConfig
	directMessaging           messaging.DirectMessaging
	stateStoreRegistry        *stateLoader.Registry
	secretStoresRegistry      *secretstoresLoader.Registry
	nameResolutionRegistry    *nrLoader.Registry
	workflowComponentRegistry *workflowsLoader.Registry
	stateStores               map[string]state.Store
	actor                     actors.Actors
	bindingsRegistry          *bindingsLoader.Registry
	subscribeBindingList      []string
	inputBindings             map[string]bindings.InputBinding
	outputBindings            map[string]bindings.OutputBinding
	inputBindingsCtx          context.Context
	inputBindingsCancel       context.CancelFunc
	secretStores              map[string]secretstores.SecretStore
	pubSubRegistry            *pubsubLoader.Registry
	pubSubs                   map[string]pubsubItem // Key is "componentName"
	workflowComponents        map[string]wfs.Workflow
	nameResolver              nr.Resolver
	httpMiddlewareRegistry    *httpMiddlewareLoader.Registry
	hostAddress               string
	actorStateStoreName       string
	actorStateStoreLock       *sync.RWMutex
	authenticator             security.Authenticator
	namespace                 string
	podName                   string
	daprHTTPAPI               http.API
	daprGRPCAPI               grpc.API
	operatorClient            operatorv1pb.OperatorClient
	pubsubCtx                 context.Context
	pubsubCancel              context.CancelFunc
	topicsLock                *sync.RWMutex
	topicRoutes               map[string]TopicRoutes        // Key is "componentName"
	topicCtxCancels           map[string]context.CancelFunc // Key is "componentName||topicName"
	subscriptions             []runtimePubsub.Subscription
	inputBindingRoutes        map[string]string
	shutdownC                 chan error
	running                   atomic.Bool
	apiClosers                []io.Closer
	componentAuthorizers      []ComponentAuthorizer
	appHealth                 *apphealth.AppHealth
	appHealthReady            func() // Invoked the first time the app health becomes ready
	appHealthLock             *sync.Mutex
	bulkSubLock               *sync.Mutex
	appHTTPClient             *nethttp.Client

	secretsConfiguration map[string]config.SecretsScope

	configurationStoreRegistry *configurationLoader.Registry
	configurationStores        map[string]configuration.Store

	lockStoreRegistry *lockLoader.Registry
	lockStores        map[string]lock.Store

	pendingComponents          chan componentsV1alpha1.Component
	pendingComponentDependents map[string][]componentsV1alpha1.Component

	proxy messaging.Proxy

	resiliency resiliency.Provider

	tracerProvider *sdktrace.TracerProvider

	workflowEngine *wfengine.WorkflowEngine
}

type ComponentsCallback func(components ComponentRegistry) error

type ComponentRegistry struct {
	Actors          actors.Actors
	DirectMessaging messaging.DirectMessaging
	StateStores     map[string]state.Store
	InputBindings   map[string]bindings.InputBinding
	OutputBindings  map[string]bindings.OutputBinding
	SecretStores    map[string]secretstores.SecretStore
	PubSubs         map[string]pubsub.PubSub
	Workflows       map[string]wfs.Workflow
}

type componentPreprocessRes struct {
	unreadyDependency string
}

type pubsubSubscribedMessage struct {
	cloudEvent map[string]interface{}
	data       []byte
	topic      string
	metadata   map[string]string
	path       string
	pubsub     string
}

type pubsubItem struct {
	component           pubsub.PubSub
	scopedSubscriptions []string
	scopedPublishings   []string
	allowedTopics       []string
	namespaceScoped     bool
}

// NewDaprRuntime returns a new runtime with the given runtime config and global config.
func NewDaprRuntime(runtimeConfig *Config, globalConfig *config.Configuration, accessControlList *config.AccessControlList, resiliencyProvider resiliency.Provider) *DaprRuntime {
	ctx, cancel := context.WithCancel(context.Background())

	rt := &DaprRuntime{
		ctx:                        ctx,
		cancel:                     cancel,
		runtimeConfig:              runtimeConfig,
		globalConfig:               globalConfig,
		accessControlList:          accessControlList,
		componentsLock:             &sync.RWMutex{},
		components:                 make([]componentsV1alpha1.Component, 0),
		actorStateStoreLock:        &sync.RWMutex{},
		grpc:                       createGRPCManager(runtimeConfig, globalConfig),
		inputBindings:              map[string]bindings.InputBinding{},
		outputBindings:             map[string]bindings.OutputBinding{},
		secretStores:               map[string]secretstores.SecretStore{},
		stateStores:                map[string]state.Store{},
		pubSubs:                    map[string]pubsubItem{},
		topicsLock:                 &sync.RWMutex{},
		inputBindingRoutes:         map[string]string{},
		secretsConfiguration:       map[string]config.SecretsScope{},
		configurationStores:        map[string]configuration.Store{},
		lockStores:                 map[string]lock.Store{},
		workflowComponents:         map[string]wfs.Workflow{},
		pendingComponents:          make(chan componentsV1alpha1.Component),
		pendingComponentDependents: map[string][]componentsV1alpha1.Component{},
		shutdownC:                  make(chan error, 1),
		tracerProvider:             nil,
		resiliency:                 resiliencyProvider,
		workflowEngine:             wfengine.NewWorkflowEngine(),
		appHealthReady:             nil,
		appHealthLock:              &sync.Mutex{},
		bulkSubLock:                &sync.Mutex{},
	}

	rt.componentAuthorizers = []ComponentAuthorizer{rt.namespaceComponentAuthorizer}
	if globalConfig != nil && len(globalConfig.Spec.ComponentsSpec.Deny) > 0 {
		dl := newComponentDenyList(globalConfig.Spec.ComponentsSpec.Deny)
		rt.componentAuthorizers = append(rt.componentAuthorizers, dl.IsAllowed)
	}

	rt.initAppHTTPClient()

	return rt
}

// Run performs initialization of the runtime with the runtime and global configurations.
func (a *DaprRuntime) Run(opts ...Option) error {
	start := time.Now()
	log.Infof("%s mode configured", a.runtimeConfig.Mode)
	log.Infof("app id: %s", a.runtimeConfig.ID)

	var o runtimeOpts
	for _, opt := range opts {
		opt(&o)
	}

	if err := a.initRuntime(&o); err != nil {
		return err
	}

	a.running.Store(true)

	d := time.Since(start).Milliseconds()
	log.Infof("dapr initialized. Status: Running. Init Elapsed %vms", d)

	if a.daprHTTPAPI != nil {
		// gRPC server start failure is logged as Fatal in initRuntime method. Setting the status only when runtime is initialized.
		a.daprHTTPAPI.MarkStatusAsReady()
	}

	return nil
}

func (a *DaprRuntime) getNamespace() string {
	return os.Getenv("NAMESPACE")
}

func (a *DaprRuntime) getPodName() string {
	return os.Getenv("POD_NAME")
}

func (a *DaprRuntime) getOperatorClient() (operatorv1pb.OperatorClient, error) {
	// Get the operator client only if we're running in Kubernetes and if we need it
	if a.runtimeConfig.Mode != modes.KubernetesMode {
		return nil, nil
	}

	client, _, err := client.GetOperatorClient(context.TODO(), a.runtimeConfig.Kubernetes.ControlPlaneAddress, security.TLSServerName, a.runtimeConfig.CertChain)
	if err != nil {
		return nil, fmt.Errorf("error creating operator client: %w", err)
	}
	return client, nil
}

// setupTracing set up the trace exporters. Technically we don't need to pass `hostAddress` in,
// but we do so here to explicitly call out the dependency on having `hostAddress` computed.
func (a *DaprRuntime) setupTracing(hostAddress string, tpStore tracerProviderStore) error {
	tracingSpec := a.globalConfig.Spec.TracingSpec

	// Register stdout trace exporter if user wants to debug requests or log as Info level.
	if tracingSpec.Stdout {
		tpStore.RegisterExporter(diagUtils.NewStdOutExporter())
	}

	// Register zipkin trace exporter if ZipkinSpec is specified
	if tracingSpec.Zipkin.EndpointAddress != "" {
		zipkinExporter, err := zipkin.New(tracingSpec.Zipkin.EndpointAddress)
		if err != nil {
			return err
		}
		tpStore.RegisterExporter(zipkinExporter)
	}

	// Register otel trace exporter if OtelSpec is specified
	if tracingSpec.Otel.EndpointAddress != "" && tracingSpec.Otel.Protocol != "" {
		endpoint := tracingSpec.Otel.EndpointAddress
		protocol := tracingSpec.Otel.Protocol
		if protocol != "http" && protocol != "grpc" {
			return fmt.Errorf("invalid protocol %v provided for Otel endpoint", protocol)
		}
		isSecure := tracingSpec.Otel.IsSecure

		var client otlptrace.Client
		if protocol == "http" {
			clientOptions := []otlptracehttp.Option{otlptracehttp.WithEndpoint(endpoint)}
			if !isSecure {
				clientOptions = append(clientOptions, otlptracehttp.WithInsecure())
			}
			client = otlptracehttp.NewClient(clientOptions...)
		} else {
			clientOptions := []otlptracegrpc.Option{otlptracegrpc.WithEndpoint(endpoint)}
			if !isSecure {
				clientOptions = append(clientOptions, otlptracegrpc.WithInsecure())
			}
			client = otlptracegrpc.NewClient(clientOptions...)
		}
		otelExporter, err := otlptrace.New(a.ctx, client)
		if err != nil {
			return err
		}
		tpStore.RegisterExporter(otelExporter)
	}

	if !tpStore.HasExporter() && tracingSpec.SamplingRate != "" {
		tpStore.RegisterExporter(diagUtils.NewNullExporter())
	}

	// Register a resource
	r := resource.NewWithAttributes(
		semconv.SchemaURL,
		semconv.ServiceNameKey.String(a.runtimeConfig.ID),
	)

	tpStore.RegisterResource(r)

	// Register a trace sampler based on Sampling settings
	daprTraceSampler := diag.NewDaprTraceSampler(tracingSpec.SamplingRate)
	log.Infof("Dapr trace sampler initialized: %s", daprTraceSampler.Description())

	tpStore.RegisterSampler(daprTraceSampler)

	a.tracerProvider = tpStore.RegisterTracerProvider()
	return nil
}

func (a *DaprRuntime) initRuntime(opts *runtimeOpts) error {
	a.namespace = a.getNamespace()

	err := a.establishSecurity(a.runtimeConfig.SentryServiceAddress)
	if err != nil {
		return err
	}
	a.podName = a.getPodName()
	a.operatorClient, err = a.getOperatorClient()
	if err != nil {
		return err
	}

	if a.hostAddress, err = utils.GetHostAddress(); err != nil {
		return fmt.Errorf("failed to determine host address: %w", err)
	}
	if err = a.setupTracing(a.hostAddress, newOpentelemetryTracerProviderStore()); err != nil {
		return fmt.Errorf("failed to setup tracing: %w", err)
	}
	// Register and initialize name resolution for service discovery.
	a.nameResolutionRegistry = opts.nameResolutionRegistry
	err = a.initNameResolution()
	if err != nil {
		log.Errorf(err.Error())
	}

	a.pubSubRegistry = opts.pubsubRegistry
	a.secretStoresRegistry = opts.secretStoreRegistry
	a.stateStoreRegistry = opts.stateRegistry
	a.configurationStoreRegistry = opts.configurationRegistry
	a.bindingsRegistry = opts.bindingRegistry
	a.httpMiddlewareRegistry = opts.httpMiddlewareRegistry
	a.lockStoreRegistry = opts.lockRegistry
	a.workflowComponentRegistry = opts.workflowComponentRegistry

	a.initPluggableComponents()

	go a.processComponents()

	if _, ok := os.LookupEnv(hotReloadingEnvVar); ok {
		log.Debug("starting to watch component updates")
		err = a.beginComponentsUpdates()
		if err != nil {
			log.Warnf("failed to watch component updates: %s", err)
		}
	}

	a.appendBuiltinSecretStore()
	err = a.loadComponents(opts)
	if err != nil {
		log.Warnf("failed to load components: %s", err)
	}

	a.flushOutstandingComponents()

	pipeline, err := a.buildHTTPPipeline()
	if err != nil {
		log.Warnf("failed to build HTTP pipeline: %s", err)
	}

	// Setup allow/deny list for secrets
	a.populateSecretsConfiguration()

	// Start proxy
	a.initProxy()

	// Create and start internal and external gRPC servers
	a.daprGRPCAPI = a.getGRPCAPI()

	err = a.startGRPCAPIServer(a.daprGRPCAPI, a.runtimeConfig.APIGRPCPort)
	if err != nil {
		log.Fatalf("failed to start API gRPC server: %s", err)
	}
	if a.runtimeConfig.UnixDomainSocket != "" {
		log.Info("API gRPC server is running on a unix domain socket")
	} else {
		log.Infof("API gRPC server is running on port %v", a.runtimeConfig.APIGRPCPort)
	}

	a.initDirectMessaging(a.nameResolver)

	// Start HTTP Server
	err = a.startHTTPServer(a.runtimeConfig.HTTPPort, a.runtimeConfig.PublicPort, a.runtimeConfig.ProfilePort, a.runtimeConfig.AllowedOrigins, pipeline)
	if err != nil {
		log.Fatalf("failed to start HTTP server: %s", err)
	}
	if a.runtimeConfig.UnixDomainSocket != "" {
		log.Info("http server is running on a unix domain socket")
	} else {
		log.Infof("http server is running on port %v", a.runtimeConfig.HTTPPort)
	}
	log.Infof("The request body size parameter is: %v", a.runtimeConfig.MaxRequestBodySize)

	err = a.startGRPCInternalServer(a.daprGRPCAPI, a.runtimeConfig.InternalGRPCPort)
	if err != nil {
		log.Fatalf("failed to start internal gRPC server: %s", err)
	}
	log.Infof("internal gRPC server is running on port %v", a.runtimeConfig.InternalGRPCPort)

	if a.daprHTTPAPI != nil {
		a.daprHTTPAPI.MarkStatusAsOutboundReady()
	}

	a.blockUntilAppIsReady()

	err = a.createAppChannel()
	if err != nil {
		log.Warnf("failed to open %s channel to app: %s", string(a.runtimeConfig.ApplicationProtocol), err)
	}
	a.daprHTTPAPI.SetAppChannel(a.appChannel)
	a.daprGRPCAPI.SetAppChannel(a.appChannel)
	a.directMessaging.SetAppChannel(a.appChannel)

	a.initDirectMessaging(a.nameResolver)

	a.daprHTTPAPI.SetDirectMessaging(a.directMessaging)
	a.daprGRPCAPI.SetDirectMessaging(a.directMessaging)

	if a.runtimeConfig.MaxConcurrency > 0 {
		log.Infof("app max concurrency set to %v", a.runtimeConfig.MaxConcurrency)
	}

	a.appHealthReady = func() {
		a.appHealthReadyInit(opts)
	}
	if a.runtimeConfig.AppHealthCheck != nil && a.appChannel != nil {
		// We can't just pass "a.appChannel.HealthProbe" because appChannel may be re-created
		a.appHealth = apphealth.New(*a.runtimeConfig.AppHealthCheck, func(ctx context.Context) (bool, error) {
			return a.appChannel.HealthProbe(ctx)
		})
		a.appHealth.OnHealthChange(a.appHealthChanged)
		a.appHealth.StartProbes(a.ctx)

		// Set the appHealth object in the channel so it's aware of the app's health status
		a.appChannel.SetAppHealth(a.appHealth)

		// Enqueue a probe right away
		// This will also start the input components once the app is healthy
		a.appHealth.Enqueue()
	} else {
		// If there's no health check, mark the app as healthy right away so subscriptions can start
		a.appHealthChanged(apphealth.AppStatusHealthy)
	}

	return nil
}

// appHealthReadyInit completes the initialization phase and is invoked after the app is healthy
func (a *DaprRuntime) appHealthReadyInit(opts *runtimeOpts) {
	var err error

	// Load app configuration (for actors) and init actors
	a.loadAppConfiguration()

	if len(a.runtimeConfig.PlacementAddresses) != 0 {
		err = a.initActors()
		if err != nil {
			log.Warnf(err.Error())
		} else {
			a.daprHTTPAPI.SetActorRuntime(a.actor)
			a.daprGRPCAPI.SetActorRuntime(a.actor)

			// Workflow engine depends on actor runtime being initialized
			a.initWorkflowEngine()
		}
	}

	if opts.componentsCallback != nil {
		pubsubs := make(map[string]pubsub.PubSub, len(a.pubSubs))
		for k, v := range a.pubSubs {
			pubsubs[k] = v.component
		}
		if err = opts.componentsCallback(ComponentRegistry{
			Actors:          a.actor,
			DirectMessaging: a.directMessaging,
			StateStores:     a.stateStores,
			InputBindings:   a.inputBindings,
			OutputBindings:  a.outputBindings,
			SecretStores:    a.secretStores,
			PubSubs:         pubsubs,
			Workflows:       a.workflowComponents,
		}); err != nil {
			log.Fatalf("failed to register components with callback: %s", err)
		}
	}
}

func (a *DaprRuntime) initWorkflowEngine() {
	wfComponentFactory := wfengine.BuiltinWorkflowFactory(a.workflowEngine)

	if wfInitErr := a.workflowEngine.SetActorRuntime(a.actor); wfInitErr != nil {
		log.Warnf("Failed to set actor runtime for Dapr workflow engine - workflow engine will not start: %w", wfInitErr)
	} else {
		if a.workflowComponentRegistry != nil {
			log.Infof("Registering component for dapr workflow engine...")
			a.workflowComponentRegistry.RegisterComponent(wfComponentFactory, "dapr")
			if componentInitErr := a.initWorkflowComponent(wfengine.ComponentDefinition); componentInitErr != nil {
				log.Warnf("Failed to initialize Dapr workflow component: %v", componentInitErr)
			}
		} else {
			log.Infof("No workflow registry available, not registering Dapr workflow component...")
		}
	}
}

// initPluggableComponents discover pluggable components and initialize with their respective registries.
func (a *DaprRuntime) initPluggableComponents() {
	if runtime.GOOS == "windows" {
		log.Debugf("the current OS does not support pluggable components feature, skipping initialization")
		return
	}
	if err := pluggable.Discover(a.ctx); err != nil {
		log.Errorf("could not initialize pluggable components %v", err)
	}
}

// Sets the status of the app to healthy or un-healthy
// Callback for apphealth when the detected status changed
func (a *DaprRuntime) appHealthChanged(status uint8) {
	a.appHealthLock.Lock()
	defer a.appHealthLock.Unlock()

	switch status {
	case apphealth.AppStatusHealthy:
		// First time the app becomes healthy, complete the init process
		if a.appHealthReady != nil {
			a.appHealthReady()
			a.appHealthReady = nil
		}

		// Start subscribing to topics and reading from input bindings
		a.startSubscriptions()
		err := a.startReadingFromBindings()
		if err != nil {
			log.Warnf("failed to read from bindings: %s ", err)
		}
	case apphealth.AppStatusUnhealthy:
		// Stop topic subscriptions and input bindings
		a.stopSubscriptions()
		a.stopReadingFromBindings()
	}
}

func (a *DaprRuntime) populateSecretsConfiguration() {
	// Populate in a map for easy lookup by store name.
	for _, scope := range a.globalConfig.Spec.Secrets.Scopes {
		a.secretsConfiguration[scope.StoreName] = scope
	}
}

func (a *DaprRuntime) buildHTTPPipelineForSpec(spec config.PipelineSpec, targetPipeline string) (pipeline httpMiddleware.Pipeline, err error) {
	if a.globalConfig != nil {
		pipeline.Handlers = make([]func(next nethttp.Handler) nethttp.Handler, 0, len(spec.Handlers))
		for i := 0; i < len(spec.Handlers); i++ {
			middlewareSpec := spec.Handlers[i]
			component, exists := a.getComponent(middlewareSpec.Type, middlewareSpec.Name)
			if !exists {
				// Log the error but continue with initializing the pipeline
				log.Error("couldn't find middleware component defined in configuration with name %s and type %s/%s",
					middlewareSpec.Name, middlewareSpec.Type, middlewareSpec.Version)
				continue
			}
			md := middleware.Metadata{Base: a.toBaseMetadata(component)}
			handler, err := a.httpMiddlewareRegistry.Create(middlewareSpec.Type, middlewareSpec.Version, md, middlewareSpec.LogName())
			if err != nil {
				e := fmt.Sprintf("process component %s error: %s", component.Name, err.Error())
				if !component.Spec.IgnoreErrors {
					log.Warn("error processing middleware component, daprd process will exit gracefully")
					a.Shutdown(a.runtimeConfig.GracefulShutdownDuration)
					log.Fatal(e)
					// This error is only caught by tests, since during normal execution we panic
					return pipeline, errors.New("dapr panicked")
				}
				log.Error(e)
				continue
			}
			log.Infof("enabled %s/%s %s middleware", middlewareSpec.Type, targetPipeline, middlewareSpec.Version)
			pipeline.Handlers = append(pipeline.Handlers, handler)
		}
	}
	return pipeline, nil
}

func (a *DaprRuntime) buildHTTPPipeline() (httpMiddleware.Pipeline, error) {
	return a.buildHTTPPipelineForSpec(a.globalConfig.Spec.HTTPPipelineSpec, "http")
}

func (a *DaprRuntime) buildAppHTTPPipeline() (httpMiddleware.Pipeline, error) {
	return a.buildHTTPPipelineForSpec(a.globalConfig.Spec.AppHTTPPipelineSpec, "app channel")
}

func (a *DaprRuntime) initBinding(c componentsV1alpha1.Component) error {
	if a.bindingsRegistry.HasOutputBinding(c.Spec.Type, c.Spec.Version) {
		if err := a.initOutputBinding(c); err != nil {
			return err
		}
	}

	if a.bindingsRegistry.HasInputBinding(c.Spec.Type, c.Spec.Version) {
		if err := a.initInputBinding(c); err != nil {
			return err
		}
	}
	return nil
}

func (a *DaprRuntime) sendToDeadLetter(name string, msg *pubsub.NewMessage, deadLetterTopic string) (err error) {
	req := &pubsub.PublishRequest{
		Data:        msg.Data,
		PubsubName:  name,
		Topic:       deadLetterTopic,
		Metadata:    msg.Metadata,
		ContentType: msg.ContentType,
	}

	err = a.Publish(req)
	if err != nil {
		log.Errorf("error sending message to dead letter, origin topic: %s dead letter topic %s err: %w", msg.Topic, deadLetterTopic, err)
		return err
	}
	return nil
}

func (a *DaprRuntime) subscribeTopic(parentCtx context.Context, name string, topic string, route TopicRouteElem) error {
	subKey := pubsubTopicKey(name, topic)

	a.topicsLock.Lock()
	defer a.topicsLock.Unlock()

	allowed := a.isPubSubOperationAllowed(name, topic, a.pubSubs[name].scopedSubscriptions)
	if !allowed {
		return fmt.Errorf("subscription to topic '%s' on pubsub '%s' is not allowed", topic, name)
	}

	log.Debugf("subscribing to topic='%s' on pubsub='%s'", topic, name)

	if _, ok := a.topicCtxCancels[subKey]; ok {
		return fmt.Errorf("cannot subscribe to topic '%s' on pubsub '%s': the subscription already exists", topic, name)
	}

	ctx, cancel := context.WithCancel(parentCtx)
	policyDef := a.resiliency.ComponentInboundPolicy(name, resiliency.Pubsub)
	routeMetadata := route.metadata

	namespaced := a.pubSubs[name].namespaceScoped

	if route.bulkSubscribe != nil && route.bulkSubscribe.Enabled {
		err := a.bulkSubscribeTopic(ctx, policyDef, name, topic, route, namespaced)
		if err != nil {
			cancel()
			return fmt.Errorf("failed to bulk subscribe to topic %s: %w", topic, err)
		}
		a.topicCtxCancels[subKey] = cancel
		return nil
	}

	subscribeTopic := topic
	if namespaced {
		subscribeTopic = a.namespace + topic
	}

	err := a.pubSubs[name].component.Subscribe(ctx, pubsub.SubscribeRequest{
		Topic:    subscribeTopic,
		Metadata: routeMetadata,
	}, func(ctx context.Context, msg *pubsub.NewMessage) error {
		if msg.Metadata == nil {
			msg.Metadata = make(map[string]string, 1)
		}

		msg.Metadata[pubsubName] = name

		msgTopic := msg.Topic
		if a.pubSubs[name].namespaceScoped {
			msgTopic = strings.Replace(msgTopic, a.namespace, "", 1)
		}

		rawPayload, err := contribMetadata.IsRawPayload(route.metadata)
		if err != nil {
			log.Errorf("error deserializing pubsub metadata: %s", err)
			if route.deadLetterTopic != "" {
				if dlqErr := a.sendToDeadLetter(name, msg, route.deadLetterTopic); dlqErr == nil {
					// dlq has been configured and message is successfully sent to dlq.
					diag.DefaultComponentMonitoring.PubsubIngressEvent(ctx, pubsubName, strings.ToLower(string(pubsub.Drop)), msgTopic, 0)
					return nil
				}
			}
			diag.DefaultComponentMonitoring.PubsubIngressEvent(ctx, pubsubName, strings.ToLower(string(pubsub.Retry)), msgTopic, 0)
			return err
		}

		var cloudEvent map[string]interface{}
		data := msg.Data
		if rawPayload {
			cloudEvent = pubsub.FromRawPayload(msg.Data, msgTopic, name)
			data, err = json.Marshal(cloudEvent)
			if err != nil {
				log.Errorf("error serializing cloud event in pubsub %s and topic %s: %s", name, msgTopic, err)
				if route.deadLetterTopic != "" {
					if dlqErr := a.sendToDeadLetter(name, msg, route.deadLetterTopic); dlqErr == nil {
						// dlq has been configured and message is successfully sent to dlq.
						diag.DefaultComponentMonitoring.PubsubIngressEvent(ctx, pubsubName, strings.ToLower(string(pubsub.Drop)), msgTopic, 0)
						return nil
					}
				}
				diag.DefaultComponentMonitoring.PubsubIngressEvent(ctx, pubsubName, strings.ToLower(string(pubsub.Retry)), msgTopic, 0)
				return err
			}
		} else {
			err = json.Unmarshal(msg.Data, &cloudEvent)
			if err != nil {
				log.Errorf("error deserializing cloud event in pubsub %s and topic %s: %s", name, msgTopic, err)
				if route.deadLetterTopic != "" {
					if dlqErr := a.sendToDeadLetter(name, msg, route.deadLetterTopic); dlqErr == nil {
						// dlq has been configured and message is successfully sent to dlq.
						diag.DefaultComponentMonitoring.PubsubIngressEvent(ctx, pubsubName, strings.ToLower(string(pubsub.Drop)), msgTopic, 0)
						return nil
					}
				}
				diag.DefaultComponentMonitoring.PubsubIngressEvent(ctx, pubsubName, strings.ToLower(string(pubsub.Retry)), msgTopic, 0)
				return err
			}
		}

		if pubsub.HasExpired(cloudEvent) {
			log.Warnf("dropping expired pub/sub event %v as of %v", cloudEvent[pubsub.IDField], cloudEvent[pubsub.ExpirationField])
			diag.DefaultComponentMonitoring.PubsubIngressEvent(ctx, pubsubName, strings.ToLower(string(pubsub.Drop)), msgTopic, 0)

			if route.deadLetterTopic != "" {
				_ = a.sendToDeadLetter(name, msg, route.deadLetterTopic)
			}
			return nil
		}

		routePath, shouldProcess, err := findMatchingRoute(route.rules, cloudEvent)
		if err != nil {
			log.Errorf("error finding matching route for event %v in pubsub %s and topic %s: %s", cloudEvent[pubsub.IDField], name, msgTopic, err)
			if route.deadLetterTopic != "" {
				if dlqErr := a.sendToDeadLetter(name, msg, route.deadLetterTopic); dlqErr == nil {
					// dlq has been configured and message is successfully sent to dlq.
					diag.DefaultComponentMonitoring.PubsubIngressEvent(ctx, pubsubName, strings.ToLower(string(pubsub.Drop)), msgTopic, 0)
					return nil
				}
			}
			diag.DefaultComponentMonitoring.PubsubIngressEvent(ctx, pubsubName, strings.ToLower(string(pubsub.Retry)), msgTopic, 0)
			return err
		}
		if !shouldProcess {
			// The event does not match any route specified so ignore it.
			log.Debugf("no matching route for event %v in pubsub %s and topic %s; skipping", cloudEvent[pubsub.IDField], name, msgTopic)
			diag.DefaultComponentMonitoring.PubsubIngressEvent(ctx, pubsubName, strings.ToLower(string(pubsub.Drop)), msgTopic, 0)
			if route.deadLetterTopic != "" {
				_ = a.sendToDeadLetter(name, msg, route.deadLetterTopic)
			}
			return nil
		}

		psm := &pubsubSubscribedMessage{
			cloudEvent: cloudEvent,
			data:       data,
			topic:      msgTopic,
			metadata:   msg.Metadata,
			path:       routePath,
			pubsub:     name,
		}
		policyRunner := resiliency.NewRunner[any](ctx, policyDef)
		_, err = policyRunner(func(ctx context.Context) (any, error) {
			var pErr error
			switch a.runtimeConfig.ApplicationProtocol {
			case HTTPProtocol:
				pErr = a.publishMessageHTTP(ctx, psm)
			case GRPCProtocol:
				pErr = a.publishMessageGRPC(ctx, psm)
			default:
				pErr = backoff.Permanent(errors.New("invalid application protocol"))
			}
			var rErr *RetriableError
			if errors.As(pErr, &rErr) {
				log.Warnf("encountered a retriable error while publishing a subscribed message to topic %s, err: %v", msgTopic, rErr.Unwrap())
			} else if pErr != nil {
				log.Errorf("encountered a non-retriable error while publishing a subscribed message to topic %s, err: %v", msgTopic, pErr)
			}
			return nil, pErr
		})
		if err != nil && err != context.Canceled {
			// Sending msg to dead letter queue.
			// If no DLQ is configured, return error for backwards compatibility (component-level retry).
			if route.deadLetterTopic == "" {
				return err
			}
			_ = a.sendToDeadLetter(name, msg, route.deadLetterTopic)
			return nil
		}
		return err
	})
	if err != nil {
		cancel()
		return fmt.Errorf("failed to subscribe to topic %s: %w", topic, err)
	}
	a.topicCtxCancels[subKey] = cancel
	return nil
}

func (a *DaprRuntime) unsubscribeTopic(name string, topic string) error {
	a.topicsLock.Lock()
	defer a.topicsLock.Unlock()

	subKey := pubsubTopicKey(name, topic)
	cancel, ok := a.topicCtxCancels[subKey]
	if !ok {
		return fmt.Errorf("cannot unsubscribe from topic '%s' on pubsub '%s': the subscription does not exist", topic, name)
	}

	if cancel != nil {
		cancel()
	}

	delete(a.topicCtxCancels, subKey)

	return nil
}

func (a *DaprRuntime) beginPubSub(name string) error {
	topicRoutes, err := a.getTopicRoutes()
	if err != nil {
		return err
	}

	v, ok := topicRoutes[name]
	if !ok {
		return nil
	}

	for topic, route := range v {
		err = a.subscribeTopic(a.pubsubCtx, name, topic, route)
		if err != nil {
			// Log the error only
			log.Errorf("error occurred while beginning pubsub for topic %s on component %s: %v", topic, name, err)
		}
	}

	return nil
}

// findMatchingRoute selects the path based on routing rules. If there are
// no matching rules, the route-level path is used.
func findMatchingRoute(rules []*runtimePubsub.Rule, cloudEvent interface{}) (path string, shouldProcess bool, err error) {
	hasRules := len(rules) > 0
	if hasRules {
		data := map[string]interface{}{
			"event": cloudEvent,
		}
		rule, err := matchRoutingRule(rules, data)
		if err != nil {
			return "", false, err
		}
		if rule != nil {
			return rule.Path, true, nil
		}
	}

	return "", false, nil
}

func matchRoutingRule(rules []*runtimePubsub.Rule, data map[string]interface{}) (*runtimePubsub.Rule, error) {
	for _, rule := range rules {
		if rule.Match == nil {
			return rule, nil
		}
		iResult, err := rule.Match.Eval(data)
		if err != nil {
			return nil, err
		}
		result, ok := iResult.(bool)
		if !ok {
			return nil, fmt.Errorf("the result of match expression %s was not a boolean", rule.Match)
		}

		if result {
			return rule, nil
		}
	}

	return nil, nil
}

func (a *DaprRuntime) initDirectMessaging(resolver nr.Resolver) {
	a.directMessaging = messaging.NewDirectMessaging(messaging.NewDirectMessagingOpts{
		AppID:              a.runtimeConfig.ID,
		Namespace:          a.namespace,
		Port:               a.runtimeConfig.InternalGRPCPort,
		Mode:               a.runtimeConfig.Mode,
		AppChannel:         a.appChannel,
		ClientConnFn:       a.grpc.GetGRPCConnection,
		Resolver:           resolver,
		MaxRequestBodySize: a.runtimeConfig.MaxRequestBodySize,
		Proxy:              a.proxy,
		ReadBufferSize:     a.runtimeConfig.ReadBufferSize,
		Resiliency:         a.resiliency,
		IsStreamingEnabled: a.globalConfig.IsFeatureEnabled(config.ServiceInvocationStreaming),
	})
}

func (a *DaprRuntime) initProxy() {
	a.proxy = messaging.NewProxy(messaging.ProxyOpts{
		AppClientFn:       a.grpc.GetAppClient,
		ConnectionFactory: a.grpc.GetGRPCConnection,
		AppID:             a.runtimeConfig.ID,
		ACL:               a.accessControlList,
		Resiliency:        a.resiliency,
	})

	log.Info("gRPC proxy enabled")
}

// begin components updates for kubernetes mode.
func (a *DaprRuntime) beginComponentsUpdates() error {
	if a.operatorClient == nil {
		return nil
	}

	go func() {
		parseAndUpdate := func(compRaw []byte) {
			var component componentsV1alpha1.Component
			if err := json.Unmarshal(compRaw, &component); err != nil {
				log.Warnf("error deserializing component: %s", err)
				return
			}

			if !a.isComponentAuthorized(component) {
				log.Debugf("received unauthorized component update, ignored. name: %s, type: %s/%s", component.ObjectMeta.Name, component.Spec.Type, component.Spec.Version)
				return
			}

			log.Debugf("received component update. name: %s, type: %s/%s", component.ObjectMeta.Name, component.Spec.Type, component.Spec.Version)
			updated := a.onComponentUpdated(component)
			if !updated {
				log.Info("component update skipped: .spec field unchanged")
			}
		}

		needList := false
		for {
			var stream operatorv1pb.Operator_ComponentUpdateClient //nolint:nosnakecase

			// Retry on stream error.
			backoff.Retry(func() error {
				var err error
				stream, err = a.operatorClient.ComponentUpdate(context.Background(), &operatorv1pb.ComponentUpdateRequest{
					Namespace: a.namespace,
					PodName:   a.podName,
				})
				if err != nil {
					log.Errorf("error from operator stream: %s", err)
					return err
				}
				return nil
			}, backoff.NewExponentialBackOff())

			if needList {
				// We should get all components again to avoid missing any updates during the failure time.
				backoff.Retry(func() error {
					resp, err := a.operatorClient.ListComponents(context.Background(), &operatorv1pb.ListComponentsRequest{
						Namespace: a.namespace,
					})
					if err != nil {
						log.Errorf("error listing components: %s", err)
						return err
					}

					comps := resp.GetComponents()
					for i := 0; i < len(comps); i++ {
						// avoid missing any updates during the init component time.
						go func(comp []byte) {
							parseAndUpdate(comp)
						}(comps[i])
					}

					return nil
				}, backoff.NewExponentialBackOff())
			}

			for {
				c, err := stream.Recv()
				if err != nil {
					// Retry on stream error.
					needList = true
					log.Errorf("error from operator stream: %s", err)
					break
				}

				parseAndUpdate(c.GetComponent())
			}
		}
	}()
	return nil
}

func (a *DaprRuntime) onComponentUpdated(component componentsV1alpha1.Component) bool {
	oldComp, exists := a.getComponent(component.Spec.Type, component.Name)
	newComp, _ := a.processComponentSecrets(component)

	if exists && reflect.DeepEqual(oldComp.Spec, newComp.Spec) {
		return false
	}

	a.pendingComponents <- component
	return true
}

func (a *DaprRuntime) sendBatchOutputBindingsParallel(to []string, data []byte) {
	for _, dst := range to {
		go func(name string) {
			_, err := a.sendToOutputBinding(name, &bindings.InvokeRequest{
				Data:      data,
				Operation: bindings.CreateOperation,
			})
			if err != nil {
				log.Error(err)
			}
		}(dst)
	}
}

func (a *DaprRuntime) sendBatchOutputBindingsSequential(to []string, data []byte) error {
	for _, dst := range to {
		_, err := a.sendToOutputBinding(dst, &bindings.InvokeRequest{
			Data:      data,
			Operation: bindings.CreateOperation,
		})
		if err != nil {
			return err
		}
	}
	return nil
}

func (a *DaprRuntime) sendToOutputBinding(name string, req *bindings.InvokeRequest) (*bindings.InvokeResponse, error) {
	if req.Operation == "" {
		return nil, errors.New("operation field is missing from request")
	}

	if binding, ok := a.outputBindings[name]; ok {
		ops := binding.Operations()
		for _, o := range ops {
			if o == req.Operation {
				policyRunner := resiliency.NewRunner[*bindings.InvokeResponse](a.ctx,
					a.resiliency.ComponentOutboundPolicy(name, resiliency.Binding),
				)
				return policyRunner(func(ctx context.Context) (*bindings.InvokeResponse, error) {
					return binding.Invoke(ctx, req)
				})
			}
		}
		supported := make([]string, 0, len(ops))
		for _, o := range ops {
			supported = append(supported, string(o))
		}
		return nil, fmt.Errorf("binding %s does not support operation %s. supported operations:%s", name, req.Operation, strings.Join(supported, " "))
	}
	return nil, fmt.Errorf("couldn't find output binding %s", name)
}

func (a *DaprRuntime) onAppResponse(response *bindings.AppResponse) error {
	if len(response.State) > 0 {
		go func(reqs []state.SetRequest) {
			if a.stateStores != nil {
				policyRunner := resiliency.NewRunner[any](a.ctx,
					a.resiliency.ComponentOutboundPolicy(response.StoreName, resiliency.Statestore),
				)
				_, err := policyRunner(func(ctx context.Context) (any, error) {
					return nil, a.stateStores[response.StoreName].BulkSet(ctx, reqs)
				})
				if err != nil {
					log.Errorf("error saving state from app response: %s", err)
				}
			}
		}(response.State)
	}

	if len(response.To) > 0 {
		b, err := json.Marshal(&response.Data)
		if err != nil {
			return err
		}

		if response.Concurrency == bindingsConcurrencyParallel {
			a.sendBatchOutputBindingsParallel(response.To, b)
		} else {
			return a.sendBatchOutputBindingsSequential(response.To, b)
		}
	}

	return nil
}

func (a *DaprRuntime) sendBindingEventToApp(bindingName string, data []byte, metadata map[string]string) ([]byte, error) {
	var response bindings.AppResponse
	spanName := fmt.Sprintf("bindings/%s", bindingName)
	spanContext := trace.SpanContext{}

	// Check the grpc-trace-bin with fallback to traceparent.
	validTraceparent := false
	if val, ok := metadata[diag.GRPCTraceContextKey]; ok {
		if sc, ok := diagUtils.SpanContextFromBinary([]byte(val)); ok {
			spanContext = sc
		}
	} else if val, ok := metadata[diag.TraceparentHeader]; ok {
		if sc, ok := diag.SpanContextFromW3CString(val); ok {
			spanContext = sc
			validTraceparent = true
			// Only parse the tracestate if we've successfully parsed the traceparent.
			if val, ok := metadata[diag.TracestateHeader]; ok {
				ts := diag.TraceStateFromW3CString(val)
				spanContext.WithTraceState(*ts)
			}
		}
	}
	// span is nil if tracing is disabled (sampling rate is 0)
	ctx, span := diag.StartInternalCallbackSpan(a.ctx, spanName, spanContext, a.globalConfig.Spec.TracingSpec)

	var appResponseBody []byte
	path := a.inputBindingRoutes[bindingName]
	if path == "" {
		path = bindingName
	}

	if a.runtimeConfig.ApplicationProtocol == GRPCProtocol {
		if span != nil {
			ctx = diag.SpanContextToGRPCMetadata(ctx, span.SpanContext())
		}

		// Add workaround to fallback on checking traceparent header.
		// As grpc-trace-bin is not yet there in OpenTelemetry unlike OpenCensus, tracking issue https://github.com/open-telemetry/opentelemetry-specification/issues/639
		// and grpc-dotnet client adheres to OpenTelemetry Spec which only supports http based traceparent header in gRPC path.
		// TODO: Remove this workaround fix once grpc-dotnet supports grpc-trace-bin header. Tracking issue https://github.com/dapr/dapr/issues/1827.
		if validTraceparent && span != nil {
			spanContextHeaders := make(map[string]string, 2)
			diag.SpanContextToHTTPHeaders(span.SpanContext(), func(key string, val string) {
				spanContextHeaders[key] = val
			})
			for key, val := range spanContextHeaders {
				ctx = md.AppendToOutgoingContext(ctx, key, val)
			}
		}

		conn, err := a.grpc.GetAppClient()
		if err != nil {
			return nil, fmt.Errorf("error while getting app client: %w", err)
		}
		client := runtimev1pb.NewAppCallbackClient(conn)
		req := &runtimev1pb.BindingEventRequest{
			Name:     bindingName,
			Data:     data,
			Metadata: metadata,
		}
		start := time.Now()

		policyRunner := resiliency.NewRunner[*runtimev1pb.BindingEventResponse](ctx,
			a.resiliency.ComponentInboundPolicy(bindingName, resiliency.Binding),
		)
		resp, err := policyRunner(func(ctx context.Context) (*runtimev1pb.BindingEventResponse, error) {
			return client.OnBindingEvent(ctx, req)
		})

		if span != nil {
			m := diag.ConstructInputBindingSpanAttributes(
				bindingName,
				"/dapr.proto.runtime.v1.AppCallback/OnBindingEvent")
			diag.AddAttributesToSpan(span, m)
			diag.UpdateSpanStatusFromGRPCError(span, err)
			span.End()
		}
		if diag.DefaultGRPCMonitoring.IsEnabled() {
			diag.DefaultGRPCMonitoring.ServerRequestSent(ctx,
				"/dapr.proto.runtime.v1.AppCallback/OnBindingEvent",
				status.Code(err).String(),
				int64(len(resp.GetData())), start)
		}

		if err != nil {
			return nil, fmt.Errorf("error invoking app: %w", err)
		}
		if resp != nil {
			if resp.Concurrency == runtimev1pb.BindingEventResponse_PARALLEL { //nolint:nosnakecase
				response.Concurrency = bindingsConcurrencyParallel
			} else {
				response.Concurrency = bindingsConcurrencySequential
			}

			response.To = resp.To

			if resp.Data != nil {
				appResponseBody = resp.Data

				var d interface{}
				err := json.Unmarshal(resp.Data, &d)
				if err == nil {
					response.Data = d
				}
			}
		}
	} else if a.runtimeConfig.ApplicationProtocol == HTTPProtocol {
		policyDef := a.resiliency.ComponentInboundPolicy(bindingName, resiliency.Binding)

		reqMetadata := make(map[string][]string, len(metadata))
		for k, v := range metadata {
			reqMetadata[k] = []string{v}
		}
		req := invokev1.NewInvokeMethodRequest(path).
			WithHTTPExtension(nethttp.MethodPost, "").
			WithRawDataBytes(data).
			WithContentType(invokev1.JSONContentType).
			WithMetadata(reqMetadata)
		if policyDef != nil {
			req.WithReplay(policyDef.HasRetries())
		}
		defer req.Close()

		respErr := errors.New("error sending binding event to application")
		policyRunner := resiliency.NewRunnerWithOptions(ctx, policyDef,
			resiliency.RunnerOpts[*invokev1.InvokeMethodResponse]{
				Disposer: resiliency.DisposerCloser[*invokev1.InvokeMethodResponse],
			},
		)
		resp, err := policyRunner(func(ctx context.Context) (*invokev1.InvokeMethodResponse, error) {
			rResp, rErr := a.appChannel.InvokeMethod(ctx, req)
			if rErr != nil {
				return rResp, rErr
			}
			if rResp != nil && rResp.Status().Code != nethttp.StatusOK {
				return rResp, fmt.Errorf("%w, status %d", respErr, rResp.Status().Code)
			}
			return rResp, nil
		})
		if err != nil && !errors.Is(err, respErr) {
			return nil, fmt.Errorf("error invoking app: %w", err)
		}

		if resp == nil {
			return nil, errors.New("error invoking app: response object is nil")
		}
		defer resp.Close()

		if span != nil {
			m := diag.ConstructInputBindingSpanAttributes(
				bindingName,
				nethttp.MethodPost+" /"+bindingName,
			)
			diag.AddAttributesToSpan(span, m)
			diag.UpdateSpanStatusFromHTTPStatus(span, int(resp.Status().Code))
			span.End()
		}

		appResponseBody, err = resp.RawDataFull()

		// ::TODO report metrics for http, such as grpc
		if resp.Status().Code < 200 || resp.Status().Code > 299 {
			return nil, fmt.Errorf("fails to send binding event to http app channel, status code: %d body: %s", resp.Status().Code, string(appResponseBody))
		}

		if err != nil {
			return nil, fmt.Errorf("failed to read response body: %w", err)
		}
	}

	if len(response.State) > 0 || len(response.To) > 0 {
		if err := a.onAppResponse(&response); err != nil {
			log.Errorf("error executing app response: %s", err)
		}
	}

	return appResponseBody, nil
}

func (a *DaprRuntime) readFromBinding(readCtx context.Context, name string, binding bindings.InputBinding) error {
	return binding.Read(readCtx, func(_ context.Context, resp *bindings.ReadResponse) ([]byte, error) {
		if resp == nil {
			return nil, nil
		}

		start := time.Now()
		b, err := a.sendBindingEventToApp(name, resp.Data, resp.Metadata)
		elapsed := diag.ElapsedSince(start)

		diag.DefaultComponentMonitoring.InputBindingEvent(context.Background(), name, err == nil, elapsed)

		if err != nil {
			log.Debugf("error from app consumer for binding [%s]: %s", name, err)
			return nil, err
		}
		return b, nil
	})
}

func (a *DaprRuntime) startHTTPServer(port int, publicPort *int, profilePort int, allowedOrigins string, pipeline httpMiddleware.Pipeline) error {
	a.daprHTTPAPI = http.NewAPI(http.APIOpts{
		AppID:                       a.runtimeConfig.ID,
		AppChannel:                  a.appChannel,
		DirectMessaging:             a.directMessaging,
		GetComponentsFn:             a.getComponents,
		GetSubscriptionsFn:          a.getSubscriptionsCache,
		Resiliency:                  a.resiliency,
		StateStores:                 a.stateStores,
		WorkflowsComponents:         a.workflowComponents,
		LockStores:                  a.lockStores,
		SecretStores:                a.secretStores,
		SecretsConfiguration:        a.secretsConfiguration,
		ConfigurationStores:         a.configurationStores,
		PubsubAdapter:               a.getPublishAdapter(),
		Actor:                       a.actor,
		SendToOutputBindingFn:       a.sendToOutputBinding,
		TracingSpec:                 a.globalConfig.Spec.TracingSpec,
		Shutdown:                    a.ShutdownWithWait,
		GetComponentsCapabilitiesFn: a.getComponentsCapabilitesMap,
		MaxRequestBodySize:          int64(a.runtimeConfig.MaxRequestBodySize) << 20, // Convert from MB to bytes
	})

	serverConf := http.ServerConfig{
		AppID:                   a.runtimeConfig.ID,
		HostAddress:             a.hostAddress,
		Port:                    port,
		APIListenAddresses:      a.runtimeConfig.APIListenAddresses,
		PublicPort:              publicPort,
		ProfilePort:             profilePort,
		AllowedOrigins:          allowedOrigins,
		EnableProfiling:         a.runtimeConfig.EnableProfiling,
		MaxRequestBodySize:      a.runtimeConfig.MaxRequestBodySize,
		UnixDomainSocket:        a.runtimeConfig.UnixDomainSocket,
		ReadBufferSize:          a.runtimeConfig.ReadBufferSize,
		EnableAPILogging:        a.runtimeConfig.EnableAPILogging,
		APILoggingObfuscateURLs: a.globalConfig.Spec.LoggingSpec.APILogging.ObfuscateURLs,
		APILogHealthChecks:      !a.globalConfig.Spec.LoggingSpec.APILogging.OmitHealthChecks,
	}

	server := http.NewServer(http.NewServerOpts{
		API:         a.daprHTTPAPI,
		Config:      serverConf,
		TracingSpec: a.globalConfig.Spec.TracingSpec,
		MetricSpec:  a.globalConfig.Spec.MetricSpec,
		Pipeline:    pipeline,
		APISpec:     a.globalConfig.Spec.APISpec,
	})
	if err := server.StartNonBlocking(); err != nil {
		return err
	}
	a.apiClosers = append(a.apiClosers, server)

	return nil
}

func (a *DaprRuntime) startGRPCInternalServer(api grpc.API, port int) error {
	// Since GRPCInteralServer is encrypted & authenticated, it is safe to listen on *
	serverConf := a.getNewServerConfig([]string{""}, port)
	server := grpc.NewInternalServer(api, serverConf, a.globalConfig.Spec.TracingSpec, a.globalConfig.Spec.MetricSpec, a.authenticator, a.proxy)
	if err := server.StartNonBlocking(); err != nil {
		return err
	}
	a.apiClosers = append(a.apiClosers, server)

	return nil
}

func (a *DaprRuntime) startGRPCAPIServer(api grpc.API, port int) error {
	serverConf := a.getNewServerConfig(a.runtimeConfig.APIListenAddresses, port)
	server := grpc.NewAPIServer(api, serverConf, a.globalConfig.Spec.TracingSpec, a.globalConfig.Spec.MetricSpec, a.globalConfig.Spec.APISpec, a.proxy, a.workflowEngine)
	if err := server.StartNonBlocking(); err != nil {
		return err
	}
	a.apiClosers = append(a.apiClosers, server)

	return nil
}

func (a *DaprRuntime) getNewServerConfig(apiListenAddresses []string, port int) grpc.ServerConfig {
	// Use the trust domain value from the access control policy spec to generate the cert
	// If no access control policy has been specified, use a default value
	trustDomain := config.DefaultTrustDomain
	if a.accessControlList != nil {
		trustDomain = a.accessControlList.TrustDomain
	}
	return grpc.ServerConfig{
		AppID:                a.runtimeConfig.ID,
		HostAddress:          a.hostAddress,
		Port:                 port,
		APIListenAddresses:   apiListenAddresses,
		NameSpace:            a.namespace,
		TrustDomain:          trustDomain,
		MaxRequestBodySizeMB: a.runtimeConfig.MaxRequestBodySize,
		UnixDomainSocket:     a.runtimeConfig.UnixDomainSocket,
		ReadBufferSizeKB:     a.runtimeConfig.ReadBufferSize,
		EnableAPILogging:     a.runtimeConfig.EnableAPILogging,
	}
}

func (a *DaprRuntime) getGRPCAPI() grpc.API {
	return grpc.NewAPI(grpc.APIOpts{
		AppID:                       a.runtimeConfig.ID,
		AppChannel:                  a.appChannel,
		Resiliency:                  a.resiliency,
		StateStores:                 a.stateStores,
		SecretStores:                a.secretStores,
		WorkflowComponents:          a.workflowComponents,
		SecretsConfiguration:        a.secretsConfiguration,
		ConfigurationStores:         a.configurationStores,
		LockStores:                  a.lockStores,
		PubsubAdapter:               a.getPublishAdapter(),
		DirectMessaging:             a.directMessaging,
		Actor:                       a.actor,
		SendToOutputBindingFn:       a.sendToOutputBinding,
		TracingSpec:                 a.globalConfig.Spec.TracingSpec,
		AccessControlList:           a.accessControlList,
		AppProtocol:                 string(a.runtimeConfig.ApplicationProtocol),
		Shutdown:                    a.ShutdownWithWait,
		GetComponentsFn:             a.getComponents,
		GetComponentsCapabilitiesFn: a.getComponentsCapabilitesMap,
		GetSubscriptionsFn:          a.getSubscriptionsCache,
	})
}

func (a *DaprRuntime) getPublishAdapter() runtimePubsub.Adapter {
	if len(a.pubSubs) == 0 {
		return nil
	}

	return a
}

func (a *DaprRuntime) getSubscribedBindingsGRPC() ([]string, error) {
	conn, err := a.grpc.GetAppClient()
	if err != nil {
		return nil, fmt.Errorf("error while getting app client: %w", err)
	}
	client := runtimev1pb.NewAppCallbackClient(conn)
	resp, err := client.ListInputBindings(context.Background(), &emptypb.Empty{})
	bindings := []string{}

	if err == nil && resp != nil {
		bindings = resp.Bindings
	}
	return bindings, nil
}

func (a *DaprRuntime) isAppSubscribedToBinding(binding string) (bool, error) {
	// if gRPC, looks for the binding in the list of bindings returned from the app
	if a.runtimeConfig.ApplicationProtocol == GRPCProtocol {
		if a.subscribeBindingList == nil {
			list, err := a.getSubscribedBindingsGRPC()
			if err != nil {
				return false, err
			}
			a.subscribeBindingList = list
		}
		for _, b := range a.subscribeBindingList {
			if b == binding {
				return true, nil
			}
		}
	} else if a.runtimeConfig.ApplicationProtocol == HTTPProtocol {
		// if HTTP, check if there's an endpoint listening for that binding
		path := a.inputBindingRoutes[binding]
		req := invokev1.NewInvokeMethodRequest(path).
			WithHTTPExtension(nethttp.MethodOptions, "").
			WithContentType(invokev1.JSONContentType)
		defer req.Close()

		// TODO: Propagate Context
		resp, err := a.appChannel.InvokeMethod(context.TODO(), req)
		if err != nil {
			log.Fatalf("could not invoke OPTIONS method on input binding subscription endpoint %q: %v", path, err)
		}
		defer resp.Close()
		code := resp.Status().Code

		return code/100 == 2 || code == nethttp.StatusMethodNotAllowed, nil
	}
	return false, nil
}

func (a *DaprRuntime) initInputBinding(c componentsV1alpha1.Component) error {
	fName := c.LogName()
	binding, err := a.bindingsRegistry.CreateInputBinding(c.Spec.Type, c.Spec.Version, fName)
	if err != nil {
		diag.DefaultMonitoring.ComponentInitFailed(c.Spec.Type, "creation", c.ObjectMeta.Name)
		return NewInitError(CreateComponentFailure, fName, err)
	}
	err = binding.Init(context.TODO(), bindings.Metadata{Base: a.toBaseMetadata(c)})
	if err != nil {
		diag.DefaultMonitoring.ComponentInitFailed(c.Spec.Type, "init", c.ObjectMeta.Name)
		return NewInitError(InitComponentFailure, fName, err)
	}

	log.Infof("successful init for input binding %s (%s/%s)", c.ObjectMeta.Name, c.Spec.Type, c.Spec.Version)
	a.inputBindingRoutes[c.Name] = c.Name
	for _, item := range c.Spec.Metadata {
		if item.Name == "route" {
			a.inputBindingRoutes[c.ObjectMeta.Name] = item.Value.String()
		}
	}
	a.inputBindings[c.Name] = binding
	diag.DefaultMonitoring.ComponentInitialized(c.Spec.Type)
	return nil
}

func (a *DaprRuntime) initOutputBinding(c componentsV1alpha1.Component) error {
	fName := c.LogName()
	binding, err := a.bindingsRegistry.CreateOutputBinding(c.Spec.Type, c.Spec.Version, fName)
	if err != nil {
		diag.DefaultMonitoring.ComponentInitFailed(c.Spec.Type, "creation", c.ObjectMeta.Name)
		return NewInitError(CreateComponentFailure, fName, err)
	}

	if binding != nil {
		err := binding.Init(context.TODO(), bindings.Metadata{Base: a.toBaseMetadata(c)})
		if err != nil {
			diag.DefaultMonitoring.ComponentInitFailed(c.Spec.Type, "init", c.ObjectMeta.Name)
			return NewInitError(InitComponentFailure, fName, err)
		}
		log.Infof("successful init for output binding %s (%s/%s)", c.ObjectMeta.Name, c.Spec.Type, c.Spec.Version)
		a.outputBindings[c.ObjectMeta.Name] = binding
		diag.DefaultMonitoring.ComponentInitialized(c.Spec.Type)
	}
	return nil
}

func (a *DaprRuntime) initConfiguration(s componentsV1alpha1.Component) error {
	fName := s.LogName()
	store, err := a.configurationStoreRegistry.Create(s.Spec.Type, s.Spec.Version, fName)
	if err != nil {
		diag.DefaultMonitoring.ComponentInitFailed(s.Spec.Type, "creation", s.ObjectMeta.Name)
		return NewInitError(CreateComponentFailure, fName, err)
	}
	if store != nil {
		err := store.Init(context.TODO(), configuration.Metadata{Base: a.toBaseMetadata(s)})
		if err != nil {
			diag.DefaultMonitoring.ComponentInitFailed(s.Spec.Type, "init", s.ObjectMeta.Name)
			return NewInitError(InitComponentFailure, fName, err)
		}

		a.configurationStores[s.ObjectMeta.Name] = store
		diag.DefaultMonitoring.ComponentInitialized(s.Spec.Type)
	}

	return nil
}

func (a *DaprRuntime) initLock(s componentsV1alpha1.Component) error {
	// create the component
	fName := s.LogName()
	store, err := a.lockStoreRegistry.Create(s.Spec.Type, s.Spec.Version, fName)
	if err != nil {
		diag.DefaultMonitoring.ComponentInitFailed(s.Spec.Type, "creation", s.ObjectMeta.Name)
		return NewInitError(CreateComponentFailure, fName, err)
	}
	if store == nil {
		return nil
	}
	// initialization
	baseMetadata := a.toBaseMetadata(s)
	props := baseMetadata.Properties
	err = store.InitLockStore(context.TODO(), lock.Metadata{Base: baseMetadata})
	if err != nil {
		diag.DefaultMonitoring.ComponentInitFailed(s.Spec.Type, "init", s.ObjectMeta.Name)
		return NewInitError(InitComponentFailure, fName, err)
	}
	// save lock related configuration
	a.lockStores[s.ObjectMeta.Name] = store
	err = lockLoader.SaveLockConfiguration(s.ObjectMeta.Name, props)
	if err != nil {
		diag.DefaultMonitoring.ComponentInitFailed(s.Spec.Type, "init", s.ObjectMeta.Name)
		wrapError := fmt.Errorf("failed to save lock keyprefix: %s", err.Error())
		return NewInitError(InitComponentFailure, fName, wrapError)
	}
	diag.DefaultMonitoring.ComponentInitialized(s.Spec.Type)

	return nil
}

func (a *DaprRuntime) initWorkflowComponent(s componentsV1alpha1.Component) error {
	// create the component
	fName := s.LogName()
	workflowComp, err := a.workflowComponentRegistry.Create(s.Spec.Type, s.Spec.Version, fName)
	if err != nil {
		log.Warnf("error creating workflow component %s (%s/%s): %s", s.ObjectMeta.Name, s.Spec.Type, s.Spec.Version, err)
		diag.DefaultMonitoring.ComponentInitFailed(s.Spec.Type, "init", s.ObjectMeta.Name)
		return err
	}

	if workflowComp == nil {
		return nil
	}

	// initialization
	baseMetadata := a.toBaseMetadata(s)
	err = workflowComp.Init(wfs.Metadata{Base: baseMetadata})
	if err != nil {
		diag.DefaultMonitoring.ComponentInitFailed(s.Spec.Type, "init", s.ObjectMeta.Name)
		return NewInitError(InitComponentFailure, fName, err)
	}
	// save workflow related configuration
	a.workflowComponents[s.ObjectMeta.Name] = workflowComp
	diag.DefaultMonitoring.ComponentInitialized(s.Spec.Type)

	return nil
}

// Refer for state store api decision  https://github.com/dapr/dapr/blob/master/docs/decision_records/api/API-008-multi-state-store-api-design.md
func (a *DaprRuntime) initState(s componentsV1alpha1.Component) error {
	fName := s.LogName()
	store, err := a.stateStoreRegistry.Create(s.Spec.Type, s.Spec.Version, fName)
	if err != nil {
		diag.DefaultMonitoring.ComponentInitFailed(s.Spec.Type, "creation", s.ObjectMeta.Name)
		return NewInitError(CreateComponentFailure, fName, err)
	}
	if store != nil {
		secretStoreName := a.authSecretStoreOrDefault(s)

		secretStore := a.getSecretStore(secretStoreName)
		encKeys, encErr := encryption.ComponentEncryptionKey(s, secretStore)
		if encErr != nil {
			diag.DefaultMonitoring.ComponentInitFailed(s.Spec.Type, "creation", s.ObjectMeta.Name)
			return NewInitError(CreateComponentFailure, fName, err)
		}

		if encKeys.Primary.Key != "" {
			ok := encryption.AddEncryptedStateStore(s.ObjectMeta.Name, encKeys)
			if ok {
				log.Infof("automatic encryption enabled for state store %s", s.ObjectMeta.Name)
			}
		}

		baseMetadata := a.toBaseMetadata(s)
		props := baseMetadata.Properties
		err = store.Init(context.TODO(), state.Metadata{Base: baseMetadata})
		if err != nil {
			diag.DefaultMonitoring.ComponentInitFailed(s.Spec.Type, "init", s.ObjectMeta.Name)
			return NewInitError(InitComponentFailure, fName, err)
		}

		a.stateStores[s.ObjectMeta.Name] = store
		err = stateLoader.SaveStateConfiguration(s.ObjectMeta.Name, props)
		if err != nil {
			diag.DefaultMonitoring.ComponentInitFailed(s.Spec.Type, "init", s.ObjectMeta.Name)
			wrapError := fmt.Errorf("failed to save lock keyprefix: %s", err.Error())
			return NewInitError(InitComponentFailure, fName, wrapError)
		}

		// when placement address list is not empty, set specified actor store.
		if len(a.runtimeConfig.PlacementAddresses) != 0 {
			// set specified actor store if "actorStateStore" is true in the spec.
			actorStoreSpecified := props[actorStateStore]
			if actorStoreSpecified == "true" {
				a.actorStateStoreLock.Lock()
				if a.actorStateStoreName == "" {
					log.Infof("detected actor state store: %s", s.ObjectMeta.Name)
					a.actorStateStoreName = s.ObjectMeta.Name
				} else if a.actorStateStoreName != s.ObjectMeta.Name {
					log.Fatalf("detected duplicate actor state store: %s", s.ObjectMeta.Name)
				}
				a.actorStateStoreLock.Unlock()
			}
		}
		diag.DefaultMonitoring.ComponentInitialized(s.Spec.Type)
	}

	return nil
}

func (a *DaprRuntime) getDeclarativeSubscriptions() []runtimePubsub.Subscription {
	var subs []runtimePubsub.Subscription

	switch a.runtimeConfig.Mode {
	case modes.KubernetesMode:
		subs = runtimePubsub.DeclarativeKubernetes(a.operatorClient, a.podName, a.namespace, log)
	case modes.StandaloneMode:
		subs = runtimePubsub.DeclarativeLocal(a.runtimeConfig.Standalone.ResourcesPath, log)
	}

	// only return valid subscriptions for this app id
	i := 0
	for _, s := range subs {
		keep := false
		if len(s.Scopes) == 0 {
			keep = true
		} else {
			for _, scope := range s.Scopes {
				if scope == a.runtimeConfig.ID {
					keep = true
					break
				}
			}
		}

		if keep {
			subs[i] = s
			i++
		}
	}
	return subs[:i]
}

func (a *DaprRuntime) getSubscriptionsCache() []runtimePubsub.Subscription {
	return a.subscriptions
}

func (a *DaprRuntime) getSubscriptions() ([]runtimePubsub.Subscription, error) {
	if a.subscriptions != nil {
		return a.subscriptions, nil
	}

	var (
		subscriptions []runtimePubsub.Subscription
		err           error
	)

	if a.appChannel == nil {
		log.Warn("app channel not initialized, make sure -app-port is specified if pubsub subscription is required")
		return subscriptions, nil
	}

	// handle app subscriptions
	if a.runtimeConfig.ApplicationProtocol == HTTPProtocol {
		subscriptions, err = runtimePubsub.GetSubscriptionsHTTP(a.appChannel, log, a.resiliency)
	} else if a.runtimeConfig.ApplicationProtocol == GRPCProtocol {
		var conn gogrpc.ClientConnInterface
		conn, err = a.grpc.GetAppClient()
		if err != nil {
			return nil, fmt.Errorf("error while getting app client: %w", err)
		}
		client := runtimev1pb.NewAppCallbackClient(conn)
		subscriptions, err = runtimePubsub.GetSubscriptionsGRPC(client, log, a.resiliency)
	}
	if err != nil {
		return nil, err
	}

	// handle declarative subscriptions
	ds := a.getDeclarativeSubscriptions()
	for _, s := range ds {
		skip := false

		// don't register duplicate subscriptions
		for _, sub := range subscriptions {
			if sub.PubsubName == s.PubsubName && sub.Topic == s.Topic {
				log.Warnf("two identical subscriptions found (sources: declarative, app endpoint). pubsubname: %s, topic: %s",
					s.PubsubName, s.Topic)
				skip = true
				break
			}
		}

		if !skip {
			subscriptions = append(subscriptions, s)
		}
	}

	a.subscriptions = subscriptions
	return subscriptions, nil
}

func (a *DaprRuntime) getTopicRoutes() (map[string]TopicRoutes, error) {
	if a.topicRoutes != nil {
		return a.topicRoutes, nil
	}

	topicRoutes := make(map[string]TopicRoutes)

	if a.appChannel == nil {
		log.Warn("app channel not initialized, make sure -app-port is specified if pubsub subscription is required")
		return topicRoutes, nil
	}

	subscriptions, err := a.getSubscriptions()
	if err != nil {
		return nil, err
	}

	for _, s := range subscriptions {
		if topicRoutes[s.PubsubName] == nil {
			topicRoutes[s.PubsubName] = TopicRoutes{}
		}

		topicRoutes[s.PubsubName][s.Topic] = TopicRouteElem{
			metadata:        s.Metadata,
			rules:           s.Rules,
			deadLetterTopic: s.DeadLetterTopic,
			bulkSubscribe:   s.BulkSubscribe,
		}
	}

	if len(topicRoutes) > 0 {
		for pubsubName, v := range topicRoutes {
			var topics string
			for topic := range v {
				if topics == "" {
					topics += topic
				} else {
					topics += " " + topic
				}
			}
			log.Infof("app is subscribed to the following topics: [%s] through pubsub=%s", topics, pubsubName)
		}
	}
	a.topicRoutes = topicRoutes
	return topicRoutes, nil
}

func (a *DaprRuntime) initPubSub(c componentsV1alpha1.Component) error {
	fName := c.LogName()
	pubSub, err := a.pubSubRegistry.Create(c.Spec.Type, c.Spec.Version, fName)
	if err != nil {
		diag.DefaultMonitoring.ComponentInitFailed(c.Spec.Type, "creation", c.ObjectMeta.Name)
		return NewInitError(CreateComponentFailure, fName, err)
	}

	baseMetadata := a.toBaseMetadata(c)
	properties := baseMetadata.Properties
	consumerID := strings.TrimSpace(properties["consumerID"])
	if consumerID == "" {
		consumerID = a.runtimeConfig.ID
	}
	properties["consumerID"] = consumerID

	err = pubSub.Init(context.TODO(), pubsub.Metadata{Base: baseMetadata})
	if err != nil {
		diag.DefaultMonitoring.ComponentInitFailed(c.Spec.Type, "init", c.ObjectMeta.Name)
		return NewInitError(InitComponentFailure, fName, err)
	}

	pubsubName := c.ObjectMeta.Name

	a.pubSubs[pubsubName] = pubsubItem{
		component:           pubSub,
		scopedSubscriptions: scopes.GetScopedTopics(scopes.SubscriptionScopes, a.runtimeConfig.ID, properties),
		scopedPublishings:   scopes.GetScopedTopics(scopes.PublishingScopes, a.runtimeConfig.ID, properties),
		allowedTopics:       scopes.GetAllowedTopics(properties),
		namespaceScoped:     metadataContainsNamespace(c.Spec.Metadata),
	}
	diag.DefaultMonitoring.ComponentInitialized(c.Spec.Type)

	return nil
}

// Publish is an adapter method for the runtime to pre-validate publish requests
// And then forward them to the Pub/Sub component.
// This method is used by the HTTP and gRPC APIs.
func (a *DaprRuntime) Publish(req *pubsub.PublishRequest) error {
	a.topicsLock.RLock()
	ps, ok := a.pubSubs[req.PubsubName]
	a.topicsLock.RUnlock()

	if !ok {
		return runtimePubsub.NotFoundError{PubsubName: req.PubsubName}
	}

	if allowed := a.isPubSubOperationAllowed(req.PubsubName, req.Topic, ps.scopedPublishings); !allowed {
		return runtimePubsub.NotAllowedError{Topic: req.Topic, ID: a.runtimeConfig.ID}
	}

	if ps.namespaceScoped {
		req.Topic = a.namespace + req.Topic
	}

	policyRunner := resiliency.NewRunner[any](a.ctx,
		a.resiliency.ComponentOutboundPolicy(req.PubsubName, resiliency.Pubsub),
	)
	_, err := policyRunner(func(ctx context.Context) (any, error) {
		return nil, ps.component.Publish(ctx, req)
	})
	return err
}

func (a *DaprRuntime) BulkPublish(req *pubsub.BulkPublishRequest) (pubsub.BulkPublishResponse, error) {
	// context.TODO() is used here as later on a context will have to be passed in for each publish separately
	ps, ok := a.pubSubs[req.PubsubName]
	if !ok {
		return pubsub.BulkPublishResponse{}, runtimePubsub.NotFoundError{PubsubName: req.PubsubName}
	}

	if allowed := a.isPubSubOperationAllowed(req.PubsubName, req.Topic, ps.scopedPublishings); !allowed {
		return pubsub.BulkPublishResponse{}, runtimePubsub.NotAllowedError{Topic: req.Topic, ID: a.runtimeConfig.ID}
	}
	policyDef := a.resiliency.ComponentOutboundPolicy(req.PubsubName, resiliency.Pubsub)
	if bulkPublisher, ok := ps.component.(pubsub.BulkPublisher); ok {
		return runtimePubsub.ApplyBulkPublishResiliency(context.TODO(), req, policyDef, bulkPublisher)
	}
	log.Debugf("pubsub %s does not implement the BulkPublish API; falling back to publishing messages individually", req.PubsubName)
	defaultBulkPublisher := runtimePubsub.NewDefaultBulkPublisher(ps.component)

	return runtimePubsub.ApplyBulkPublishResiliency(context.TODO(), req, policyDef, defaultBulkPublisher)
}

func metadataContainsNamespace(items []componentsV1alpha1.MetadataItem) bool {
	for _, c := range items {
		val := c.Value.String()
		if strings.Contains(val, "{namespace}") {
			return true
		}
	}
	return false
}

// Subscribe is used by APIs to start a subscription to a topic.
func (a *DaprRuntime) Subscribe(ctx context.Context, name string, routes map[string]TopicRouteElem) (err error) {
	_, ok := a.pubSubs[name]
	if !ok {
		return fmt.Errorf("pubsub component %s does not exist", name)
	}

	for topic, route := range routes {
		err = a.subscribeTopic(ctx, name, topic, route)
		if err != nil {
			return err
		}
	}

	return nil
}

// GetPubSub is an adapter method to find a pubsub by name.
func (a *DaprRuntime) GetPubSub(pubsubName string) pubsub.PubSub {
	ps, ok := a.pubSubs[pubsubName]
	if !ok {
		return nil
	}
	return ps.component
}

func (a *DaprRuntime) isPubSubOperationAllowed(pubsubName string, topic string, scopedTopics []string) bool {
	inAllowedTopics := false

	// first check if allowedTopics contain it
	if len(a.pubSubs[pubsubName].allowedTopics) > 0 {
		for _, t := range a.pubSubs[pubsubName].allowedTopics {
			if t == topic {
				inAllowedTopics = true
				break
			}
		}
		if !inAllowedTopics {
			return false
		}
	}
	if len(scopedTopics) == 0 {
		return true
	}

	// check if a granular scope has been applied
	allowedScope := false
	for _, t := range scopedTopics {
		if t == topic {
			allowedScope = true
			break
		}
	}
	return allowedScope
}

func (a *DaprRuntime) initNameResolution() error {
	var resolver nr.Resolver
	var err error
	resolverMetadata := nr.Metadata{}

	resolverName := a.globalConfig.Spec.NameResolutionSpec.Component
	resolverVersion := a.globalConfig.Spec.NameResolutionSpec.Version

	if resolverName == "" {
		switch a.runtimeConfig.Mode {
		case modes.KubernetesMode:
			resolverName = "kubernetes"
		case modes.StandaloneMode:
			resolverName = "mdns"
		default:
			fName := utils.ComponentLogName(resolverName, "nameResolution", resolverVersion)
			return NewInitError(InitComponentFailure, fName, fmt.Errorf("unable to determine name resolver for %s mode", string(a.runtimeConfig.Mode)))
		}
	}

	if resolverVersion == "" {
		resolverVersion = components.FirstStableVersion
	}

	fName := utils.ComponentLogName(resolverName, "nameResolution", resolverVersion)
	resolver, err = a.nameResolutionRegistry.Create(resolverName, resolverVersion, fName)
	resolverMetadata.Name = resolverName
	resolverMetadata.Configuration = a.globalConfig.Spec.NameResolutionSpec.Configuration
	resolverMetadata.Properties = map[string]string{
		nr.DaprHTTPPort: strconv.Itoa(a.runtimeConfig.HTTPPort),
		nr.DaprPort:     strconv.Itoa(a.runtimeConfig.InternalGRPCPort),
		nr.AppPort:      strconv.Itoa(a.runtimeConfig.ApplicationPort),
		nr.HostAddress:  a.hostAddress,
		nr.AppID:        a.runtimeConfig.ID,
	}

	if err != nil {
		diag.DefaultMonitoring.ComponentInitFailed("nameResolution", "creation", resolverName)
		return NewInitError(CreateComponentFailure, fName, err)
	}

	if err = resolver.Init(resolverMetadata); err != nil {
		diag.DefaultMonitoring.ComponentInitFailed("nameResolution", "init", resolverName)
		return NewInitError(InitComponentFailure, fName, err)
	}

	a.nameResolver = resolver

	log.Infof("Initialized name resolution to %s", resolverName)
	return nil
}

func (a *DaprRuntime) publishMessageHTTP(ctx context.Context, msg *pubsubSubscribedMessage) error {
	cloudEvent := msg.cloudEvent

	var span trace.Span

	req := invokev1.NewInvokeMethodRequest(msg.path).
		WithHTTPExtension(nethttp.MethodPost, "").
		WithRawDataBytes(msg.data).
		WithContentType(contenttype.CloudEventContentType).
		WithCustomHTTPMetadata(msg.metadata)
	defer req.Close()

	iTraceID := cloudEvent[pubsub.TraceParentField]
	if iTraceID == nil {
		iTraceID = cloudEvent[pubsub.TraceIDField]
	}
	if iTraceID != nil {
		traceID := iTraceID.(string)
		sc, _ := diag.SpanContextFromW3CString(traceID)
		ctx, span = diag.StartInternalCallbackSpan(ctx, "pubsub/"+msg.topic, sc, a.globalConfig.Spec.TracingSpec)
	}

	start := time.Now()
	resp, err := a.appChannel.InvokeMethod(ctx, req)
	elapsed := diag.ElapsedSince(start)

	if err != nil {
		diag.DefaultComponentMonitoring.PubsubIngressEvent(ctx, msg.pubsub, strings.ToLower(string(pubsub.Retry)), msg.topic, elapsed)
		return fmt.Errorf("error returned from app channel while sending pub/sub event to app: %w", NewRetriableError(err))
	}
	defer resp.Close()

	statusCode := int(resp.Status().Code)

	if span != nil {
		m := diag.ConstructSubscriptionSpanAttributes(msg.topic)
		diag.AddAttributesToSpan(span, m)
		diag.UpdateSpanStatusFromHTTPStatus(span, statusCode)
		span.End()
	}

	if (statusCode >= 200) && (statusCode <= 299) {
		// Any 2xx is considered a success.
		var appResponse pubsub.AppResponse
		err := json.NewDecoder(resp.RawData()).Decode(&appResponse)
		if err != nil {
			log.Debugf("skipping status check due to error parsing result from pub/sub event %v", cloudEvent[pubsub.IDField])
			diag.DefaultComponentMonitoring.PubsubIngressEvent(ctx, msg.pubsub, strings.ToLower(string(pubsub.Success)), msg.topic, elapsed)
			return nil //nolint:nilerr
		}

		switch appResponse.Status {
		case "":
			// Consider empty status field as success
			fallthrough
		case pubsub.Success:
			diag.DefaultComponentMonitoring.PubsubIngressEvent(ctx, msg.pubsub, strings.ToLower(string(pubsub.Success)), msg.topic, elapsed)
			return nil
		case pubsub.Retry:
			diag.DefaultComponentMonitoring.PubsubIngressEvent(ctx, msg.pubsub, strings.ToLower(string(pubsub.Retry)), msg.topic, elapsed)
			return fmt.Errorf("RETRY status returned from app while processing pub/sub event %v: %w", cloudEvent[pubsub.IDField], NewRetriableError(nil))
		case pubsub.Drop:
			diag.DefaultComponentMonitoring.PubsubIngressEvent(ctx, msg.pubsub, strings.ToLower(string(pubsub.Drop)), msg.topic, elapsed)
			log.Warnf("DROP status returned from app while processing pub/sub event %v", cloudEvent[pubsub.IDField])
			return nil
		}
		// Consider unknown status field as error and retry
		diag.DefaultComponentMonitoring.PubsubIngressEvent(ctx, msg.pubsub, strings.ToLower(string(pubsub.Retry)), msg.topic, elapsed)
		return fmt.Errorf("unknown status returned from app while processing pub/sub event %v, status: %v, err: %w", cloudEvent[pubsub.IDField], appResponse.Status, NewRetriableError(nil))
	}

	body, _ := resp.RawDataFull()
	if statusCode == nethttp.StatusNotFound {
		// These are errors that are not retriable, for now it is just 404 but more status codes can be added.
		// When adding/removing an error here, check if that is also applicable to GRPC since there is a mapping between HTTP and GRPC errors:
		// https://cloud.google.com/apis/design/errors#handling_errors
		log.Errorf("non-retriable error returned from app while processing pub/sub event %v: %s. status code returned: %v", cloudEvent[pubsub.IDField], body, statusCode)
		diag.DefaultComponentMonitoring.PubsubIngressEvent(ctx, msg.pubsub, strings.ToLower(string(pubsub.Drop)), msg.topic, elapsed)
		return nil
	}

	// Every error from now on is a retriable error.
	errMsg := fmt.Sprintf("retriable error returned from app while processing pub/sub event %v, topic: %v, body: %s. status code returned: %v", cloudEvent[pubsub.IDField], cloudEvent[pubsub.TopicField], body, statusCode)
	log.Warnf(errMsg)
	diag.DefaultComponentMonitoring.PubsubIngressEvent(ctx, msg.pubsub, strings.ToLower(string(pubsub.Retry)), msg.topic, elapsed)
	return NewRetriableError(errors.New(errMsg))
}

func (a *DaprRuntime) publishMessageGRPC(ctx context.Context, msg *pubsubSubscribedMessage) error {
	cloudEvent := msg.cloudEvent

	envelope := &runtimev1pb.TopicEventRequest{
		Id:              extractCloudEventProperty(cloudEvent, pubsub.IDField),
		Source:          extractCloudEventProperty(cloudEvent, pubsub.SourceField),
		DataContentType: extractCloudEventProperty(cloudEvent, pubsub.DataContentTypeField),
		Type:            extractCloudEventProperty(cloudEvent, pubsub.TypeField),
		SpecVersion:     extractCloudEventProperty(cloudEvent, pubsub.SpecVersionField),
		Topic:           msg.topic,
		PubsubName:      msg.metadata[pubsubName],
		Path:            msg.path,
	}

	if data, ok := cloudEvent[pubsub.DataBase64Field]; ok && data != nil {
		if dataAsString, ok := data.(string); ok {
			decoded, decodeErr := base64.StdEncoding.DecodeString(dataAsString)
			if decodeErr != nil {
				log.Debugf("unable to base64 decode cloudEvent field data_base64: %s", decodeErr)
				diag.DefaultComponentMonitoring.PubsubIngressEvent(ctx, msg.pubsub, strings.ToLower(string(pubsub.Retry)), msg.topic, 0)

				return fmt.Errorf("error returned from app while processing pub/sub event: %w", NewRetriableError(decodeErr))
			}

			envelope.Data = decoded
		} else {
			diag.DefaultComponentMonitoring.PubsubIngressEvent(ctx, msg.pubsub, strings.ToLower(string(pubsub.Retry)), msg.topic, 0)
			return fmt.Errorf("error returned from app while processing pub/sub event: %w", NewRetriableError(ErrUnexpectedEnvelopeData))
		}
	} else if data, ok := cloudEvent[pubsub.DataField]; ok && data != nil {
		envelope.Data = nil

		if contenttype.IsStringContentType(envelope.DataContentType) {
			switch v := data.(type) {
			case string:
				envelope.Data = []byte(v)
			case []byte:
				envelope.Data = v
			default:
				diag.DefaultComponentMonitoring.PubsubIngressEvent(ctx, msg.pubsub, strings.ToLower(string(pubsub.Retry)), msg.topic, 0)
				return fmt.Errorf("error returned from app while processing pub/sub event: %w", NewRetriableError(ErrUnexpectedEnvelopeData))
			}
		} else if contenttype.IsJSONContentType(envelope.DataContentType) || contenttype.IsCloudEventContentType(envelope.DataContentType) {
			envelope.Data, _ = json.Marshal(data)
		}
	}

	var span trace.Span
	iTraceID := cloudEvent[pubsub.TraceParentField]
	if iTraceID == nil {
		iTraceID = cloudEvent[pubsub.TraceIDField]
	}
	if iTraceID != nil {
		if traceID, ok := iTraceID.(string); ok {
			sc, _ := diag.SpanContextFromW3CString(traceID)
			spanName := fmt.Sprintf("pubsub/%s", msg.topic)

			// no ops if trace is off
			ctx, span = diag.StartInternalCallbackSpan(ctx, spanName, sc, a.globalConfig.Spec.TracingSpec)
			// span is nil if tracing is disabled (sampling rate is 0)
			if span != nil {
				ctx = diag.SpanContextToGRPCMetadata(ctx, span.SpanContext())
			}
		} else {
			log.Warnf("ignored non-string traceid value: %v", iTraceID)
		}
	}

	extensions, extensionsErr := extractCloudEventExtensions(cloudEvent)
	if extensionsErr != nil {
		diag.DefaultComponentMonitoring.PubsubIngressEvent(ctx, msg.pubsub, strings.ToLower(string(pubsub.Retry)), msg.topic, 0)
		return extensionsErr
	}
	envelope.Extensions = extensions

	ctx = invokev1.WithCustomGRPCMetadata(ctx, msg.metadata)

	conn, err := a.grpc.GetAppClient()
	if err != nil {
		return fmt.Errorf("error while getting app client: %w", err)
	}
	clientV1 := runtimev1pb.NewAppCallbackClient(conn)

	start := time.Now()
	res, err := clientV1.OnTopicEvent(ctx, envelope)
	elapsed := diag.ElapsedSince(start)

	if span != nil {
		m := diag.ConstructSubscriptionSpanAttributes(envelope.Topic)
		diag.AddAttributesToSpan(span, m)
		diag.UpdateSpanStatusFromGRPCError(span, err)
		span.End()
	}

	if err != nil {
		errStatus, hasErrStatus := status.FromError(err)
		if hasErrStatus && (errStatus.Code() == codes.Unimplemented) {
			// DROP
			log.Warnf("non-retriable error returned from app while processing pub/sub event %v: %s", cloudEvent[pubsub.IDField], err)
			diag.DefaultComponentMonitoring.PubsubIngressEvent(ctx, msg.pubsub, strings.ToLower(string(pubsub.Drop)), msg.topic, elapsed)

			return nil
		}

		err = fmt.Errorf("error returned from app while processing pub/sub event %v: %w", cloudEvent[pubsub.IDField], NewRetriableError(err))
		log.Debug(err)
		diag.DefaultComponentMonitoring.PubsubIngressEvent(ctx, msg.pubsub, strings.ToLower(string(pubsub.Retry)), msg.topic, elapsed)

		// on error from application, return error for redelivery of event
		return err
	}

	switch res.GetStatus() {
	case runtimev1pb.TopicEventResponse_SUCCESS: //nolint:nosnakecase
		// on uninitialized status, this is the case it defaults to as an uninitialized status defaults to 0 which is
		// success from protobuf definition
		diag.DefaultComponentMonitoring.PubsubIngressEvent(ctx, msg.pubsub, strings.ToLower(string(pubsub.Success)), msg.topic, elapsed)
		return nil
	case runtimev1pb.TopicEventResponse_RETRY: //nolint:nosnakecase
		diag.DefaultComponentMonitoring.PubsubIngressEvent(ctx, msg.pubsub, strings.ToLower(string(pubsub.Retry)), msg.topic, elapsed)
		return fmt.Errorf("RETRY status returned from app while processing pub/sub event %v: %w", cloudEvent[pubsub.IDField], NewRetriableError(nil))
	case runtimev1pb.TopicEventResponse_DROP: //nolint:nosnakecase
		log.Warnf("DROP status returned from app while processing pub/sub event %v", cloudEvent[pubsub.IDField])
		diag.DefaultComponentMonitoring.PubsubIngressEvent(ctx, msg.pubsub, strings.ToLower(string(pubsub.Drop)), msg.topic, elapsed)

		return nil
	}

	// Consider unknown status field as error and retry
	diag.DefaultComponentMonitoring.PubsubIngressEvent(ctx, msg.pubsub, strings.ToLower(string(pubsub.Retry)), msg.topic, elapsed)
	return fmt.Errorf("unknown status returned from app while processing pub/sub event %v, status: %v, err: %w", cloudEvent[pubsub.IDField], res.GetStatus(), NewRetriableError(nil))
}

func extractCloudEventExtensions(cloudEvent map[string]interface{}) (*structpb.Struct, error) {
	// Assemble Cloud Event Extensions:
	// Create copy of the cloud event with duplicated data removed

	extensions := map[string]interface{}{}
	for key, value := range cloudEvent {
		if !cloudEventDuplicateKeys.Has(key) {
			extensions[key] = value
		}
	}
	extensionsStruct := structpb.Struct{}
	extensionBytes, jsonMarshalErr := json.Marshal(extensions)
	if jsonMarshalErr != nil {
		return &extensionsStruct, fmt.Errorf("Error processing internal cloud event data: unable to marshal cloudEvent extensions: %s", jsonMarshalErr)
	}

	protoUnmarshalErr := protojson.Unmarshal(extensionBytes, &extensionsStruct)
	if protoUnmarshalErr != nil {
		return &extensionsStruct, fmt.Errorf("Error processing internal cloud event data: unable to unmarshal cloudEvent extensions to proto struct: %s", protoUnmarshalErr)
	}
	return &extensionsStruct, nil
}

func extractCloudEventProperty(cloudEvent map[string]interface{}, property string) string {
	if cloudEvent == nil {
		return ""
	}
	iValue, ok := cloudEvent[property]
	if ok {
		if value, ok := iValue.(string); ok {
			return value
		}
	}

	return ""
}

func (a *DaprRuntime) initActors() error {
	err := actors.ValidateHostEnvironment(a.runtimeConfig.mtlsEnabled, a.runtimeConfig.Mode, a.namespace)
	if err != nil {
		return NewInitError(InitFailure, "actors", err)
	}
	a.actorStateStoreLock.Lock()
	defer a.actorStateStoreLock.Unlock()
	if a.actorStateStoreName == "" {
		log.Info("actors: state store is not configured - this is okay for clients but services with hosted actors will fail to initialize!")
	}
	actorConfig := actors.NewConfig(actors.ConfigOpts{
		HostAddress:        a.hostAddress,
		AppID:              a.runtimeConfig.ID,
		PlacementAddresses: a.runtimeConfig.PlacementAddresses,
		Port:               a.runtimeConfig.InternalGRPCPort,
		Namespace:          a.namespace,
		AppConfig:          a.appConfig,
		HealthHTTPClient:   a.appHTTPClient,
		HealthEndpoint:     a.getAppHTTPEndpoint(),
	})

	act := actors.NewActors(actors.ActorsOpts{
		StateStore:       a.stateStores[a.actorStateStoreName],
		AppChannel:       a.appChannel,
		GRPCConnectionFn: a.grpc.GetGRPCConnection,
		Config:           actorConfig,
		CertChain:        a.runtimeConfig.CertChain,
		TracingSpec:      a.globalConfig.Spec.TracingSpec,
		Resiliency:       a.resiliency,
		StateStoreName:   a.actorStateStoreName,
	})
	err = act.Init()
	if err == nil {
		a.actor = act
		return nil
	}
	return NewInitError(InitFailure, "actors", err)
}

func (a *DaprRuntime) getAuthorizedComponents(components []componentsV1alpha1.Component) []componentsV1alpha1.Component {
	authorized := make([]componentsV1alpha1.Component, len(components))

	i := 0
	for _, c := range components {
		if a.isComponentAuthorized(c) {
			authorized[i] = c
			i++
		}
	}
	return authorized[0:i]
}

func (a *DaprRuntime) isComponentAuthorized(component componentsV1alpha1.Component) bool {
	for _, auth := range a.componentAuthorizers {
		if !auth(component) {
			return false
		}
	}
	return true
}

func (a *DaprRuntime) namespaceComponentAuthorizer(component componentsV1alpha1.Component) bool {
	if a.namespace == "" || component.ObjectMeta.Namespace == "" || (a.namespace != "" && component.ObjectMeta.Namespace == a.namespace) {
		return component.IsAppScoped(a.runtimeConfig.ID)
	}

	return false
}

func (a *DaprRuntime) loadComponents(opts *runtimeOpts) error {
	var loader components.ComponentLoader

	switch a.runtimeConfig.Mode {
	case modes.KubernetesMode:
		loader = components.NewKubernetesComponents(a.runtimeConfig.Kubernetes, a.namespace, a.operatorClient, a.podName)
	case modes.StandaloneMode:
		loader = components.NewLocalComponents(a.runtimeConfig.Standalone.ResourcesPath...)
	default:
		return nil
	}

	log.Info("Loading components…")
	comps, err := loader.LoadComponents()
	if err != nil {
		return err
	}

	authorizedComps := a.getAuthorizedComponents(comps)

	a.componentsLock.Lock()
	a.components = authorizedComps
	a.componentsLock.Unlock()

	// Iterate through the list twice
	// First, we look for secret stores and load those, then all other components
	// Sure, we could sort the list of authorizedComps... but this is simpler and most certainly faster
	for _, comp := range authorizedComps {
		if strings.HasPrefix(comp.Spec.Type, string(components.CategorySecretStore)+".") {
			log.Debug("Found component: " + comp.LogName())
			a.pendingComponents <- comp
		}
	}
	for _, comp := range authorizedComps {
		if !strings.HasPrefix(comp.Spec.Type, string(components.CategorySecretStore)+".") {
			log.Debug("Found component: " + comp.LogName())
			a.pendingComponents <- comp
		}
	}

	return nil
}

func (a *DaprRuntime) appendOrReplaceComponents(component componentsV1alpha1.Component) {
	a.componentsLock.Lock()
	defer a.componentsLock.Unlock()

	replaced := false
	for i, c := range a.components {
		if c.Spec.Type == component.Spec.Type && c.ObjectMeta.Name == component.Name {
			a.components[i] = component
			replaced = true
			break
		}
	}

	if !replaced {
		a.components = append(a.components, component)
	}
}

func (a *DaprRuntime) extractComponentCategory(component componentsV1alpha1.Component) components.Category {
	for _, category := range componentCategoriesNeedProcess {
		if strings.HasPrefix(component.Spec.Type, string(category)+".") {
			return category
		}
	}
	return ""
}

func (a *DaprRuntime) processComponents() {
	for comp := range a.pendingComponents {
		if comp.Name == "" {
			continue
		}

		err := a.processComponentAndDependents(comp)
		if err != nil {
			e := fmt.Sprintf("process component %s error: %s", comp.Name, err.Error())
			if !comp.Spec.IgnoreErrors {
				log.Warnf("Error processing component, daprd process will exit gracefully")
				a.Shutdown(a.runtimeConfig.GracefulShutdownDuration)
				log.Fatalf(e)
			}
			log.Errorf(e)
		}
	}
}

func (a *DaprRuntime) flushOutstandingComponents() {
	log.Info("Waiting for all outstanding components to be processed")
	// We flush by sending a no-op component. Since the processComponents goroutine only reads one component at a time,
	// We know that once the no-op component is read from the channel, all previous components will have been fully processed.
	a.pendingComponents <- componentsV1alpha1.Component{}
	log.Info("All outstanding components processed")
}

func (a *DaprRuntime) processComponentAndDependents(comp componentsV1alpha1.Component) error {
	log.Debug("Loading component: " + comp.LogName())
	res := a.preprocessOneComponent(&comp)
	if res.unreadyDependency != "" {
		a.pendingComponentDependents[res.unreadyDependency] = append(a.pendingComponentDependents[res.unreadyDependency], comp)
		return nil
	}

	compCategory := a.extractComponentCategory(comp)
	if compCategory == "" {
		// the category entered is incorrect, return error
		return fmt.Errorf("incorrect type %s", comp.Spec.Type)
	}

	ch := make(chan error, 1)

	timeout, err := time.ParseDuration(comp.Spec.InitTimeout)
	if err != nil {
		timeout = defaultComponentInitTimeout
	}

	go func() {
		ch <- a.doProcessOneComponent(compCategory, comp)
	}()

	select {
	case err := <-ch:
		if err != nil {
			return err
		}
	case <-time.After(timeout):
		diag.DefaultMonitoring.ComponentInitFailed(comp.Spec.Type, "init", comp.ObjectMeta.Name)
		err := fmt.Errorf("init timeout for component %s exceeded after %s", comp.Name, timeout.String())
		return NewInitError(InitComponentFailure, comp.LogName(), err)
	}

	log.Info("Component loaded: " + comp.LogName())
	a.appendOrReplaceComponents(comp)
	diag.DefaultMonitoring.ComponentLoaded()

	dependency := componentDependency(compCategory, comp.Name)
	if deps, ok := a.pendingComponentDependents[dependency]; ok {
		delete(a.pendingComponentDependents, dependency)
		for _, dependent := range deps {
			if err := a.processComponentAndDependents(dependent); err != nil {
				return err
			}
		}
	}

	return nil
}

func (a *DaprRuntime) doProcessOneComponent(category components.Category, comp componentsV1alpha1.Component) error {
	switch category {
	case components.CategoryBindings:
		return a.initBinding(comp)
	case components.CategoryPubSub:
		return a.initPubSub(comp)
	case components.CategorySecretStore:
		return a.initSecretStore(comp)
	case components.CategoryStateStore:
		return a.initState(comp)
	case components.CategoryConfiguration:
		return a.initConfiguration(comp)
	case components.CategoryLock:
		return a.initLock(comp)
	case components.CategoryWorkflow:
		return a.initWorkflowComponent(comp)
	}
	return nil
}

func (a *DaprRuntime) preprocessOneComponent(comp *componentsV1alpha1.Component) componentPreprocessRes {
	var unreadySecretsStore string
	*comp, unreadySecretsStore = a.processComponentSecrets(*comp)
	if unreadySecretsStore != "" {
		return componentPreprocessRes{
			unreadyDependency: componentDependency(components.CategorySecretStore, unreadySecretsStore),
		}
	}
	return componentPreprocessRes{}
}

func (a *DaprRuntime) stopActor() {
	if a.actor != nil {
		log.Info("Shutting down actor")
		a.actor.Stop()
	}
}

func (a *DaprRuntime) stopWorkflow() {
	if a.workflowEngine != nil && a.workflowEngine.IsRunning {
		log.Info("Shutting down workflow engine")
		a.workflowEngine.Stop(context.TODO())
	}
}

// shutdownOutputComponents allows for a graceful shutdown of all runtime internal operations of components that are not source of more work.
// These are all components except input bindings and pubsub.
func (a *DaprRuntime) shutdownOutputComponents() error {
	log.Info("Shutting down all remaining components")
	var merr error

	// Close components if they implement `io.Closer`
	for name, component := range a.secretStores {
		closeComponent(component, "secret store "+name, &merr)
	}
	for name, component := range a.stateStores {
		closeComponent(component, "state store "+name, &merr)
	}
	for name, component := range a.lockStores {
		closeComponent(component, "lock store "+name, &merr)
	}
	for name, component := range a.configurationStores {
		closeComponent(component, "configuration store "+name, &merr)
	}
	for name, component := range a.workflowComponents {
		closeComponent(component, "workflow "+name, &merr)
	}
	// Close output bindings
	// Input bindings are closed when a.ctx is canceled
	for name, component := range a.outputBindings {
		closeComponent(component, "output binding "+name, &merr)
	}
	// Close pubsub publisher
	// The subscriber part is closed when a.ctx is canceled
	for name, pubSub := range a.pubSubs {
		if pubSub.component == nil {
			continue
		}
		closeComponent(pubSub.component, "pub sub "+name, &merr)
	}
	closeComponent(a.nameResolver, "name resolver", &merr)

	return merr
}

func closeComponent(component any, logmsg string, merr *error) {
	if closer, ok := component.(io.Closer); ok && closer != nil {
		if err := closer.Close(); err != nil {
			err = fmt.Errorf("error closing %s: %w", logmsg, err)
			*merr = multierror.Append(*merr, err)
			log.Warn(err)
		}
	}
}

// ShutdownWithWait will gracefully stop runtime and wait outstanding operations.
func (a *DaprRuntime) ShutdownWithWait() {
	// Another shutdown signal causes an instant shutdown and interrupts the graceful shutdown
	go func() {
		<-ShutdownSignal()
		log.Warn("Received another shutdown signal - shutting down right away")
		os.Exit(0)
	}()

	a.Shutdown(a.runtimeConfig.GracefulShutdownDuration)
	os.Exit(0)
}

func (a *DaprRuntime) cleanSocket() {
	if a.runtimeConfig.UnixDomainSocket != "" {
		for _, s := range []string{"http", "grpc"} {
			os.Remove(fmt.Sprintf("%s/dapr-%s-%s.socket", a.runtimeConfig.UnixDomainSocket, a.runtimeConfig.ID, s))
		}
	}
}

func (a *DaprRuntime) Shutdown(duration time.Duration) {
	// If the shutdown has already been invoked, do nothing
	if !a.running.CompareAndSwap(true, false) {
		return
	}

	// Ensure the Unix socket file is removed if a panic occurs.
	defer a.cleanSocket()
	log.Info("Dapr shutting down")
	log.Info("Stopping PubSub subscribers and input bindings")
	a.stopSubscriptions()
	a.stopReadingFromBindings()

	// shutdown workflow if it's running
	a.stopWorkflow()

	log.Info("Initiating actor shutdown")
	a.stopActor()

	if a.appHealth != nil {
		log.Info("Closing App Health")
		a.appHealth.Close()
	}

	log.Infof("Holding shutdown for %s to allow graceful stop of outstanding operations", duration.String())
	<-time.After(duration)

	log.Info("Stopping Dapr APIs")
	for _, closer := range a.apiClosers {
		if err := closer.Close(); err != nil {
			log.Warnf("Error closing API: %v", err)
		}
	}
	a.stopTrace()
	a.shutdownOutputComponents()
	a.cancel()
	a.shutdownC <- nil
}

// SetRunning updates the value of the running flag.
// This method is used by tests in dapr/components-contrib.
func (a *DaprRuntime) SetRunning(val bool) {
	a.running.Store(val)
}

// WaitUntilShutdown waits until the Shutdown() method is done.
// This method is used by tests in dapr/components-contrib.
func (a *DaprRuntime) WaitUntilShutdown() error {
	return <-a.shutdownC
}

// Returns the component updated with the secrets applied.
// If the component references a secret store that hasn't been loaded yet, it returns the name of the secret store component as second returned value.
func (a *DaprRuntime) processComponentSecrets(component componentsV1alpha1.Component) (componentsV1alpha1.Component, string) {
	cache := map[string]secretstores.GetSecretResponse{}

	for i, m := range component.Spec.Metadata {
		if m.SecretKeyRef.Name == "" {
			continue
		}

		secretStoreName := a.authSecretStoreOrDefault(component)

		// If running in Kubernetes and have an operator client, do not fetch secrets from the Kubernetes secret store as they will be populated by the operator.
		// Instead, base64 decode the secret values into their real self.
		if a.operatorClient != nil && secretStoreName == secretstoresLoader.BuiltinKubernetesSecretStore {
			var jsonVal string
			err := json.Unmarshal(m.Value.Raw, &jsonVal)
			if err != nil {
				log.Errorf("Error decoding secret: %v", err)
				continue
			}

			dec, err := base64.StdEncoding.DecodeString(jsonVal)
			if err != nil {
				log.Errorf("Error decoding secret: %v", err)
				continue
			}

			m.Value = componentsV1alpha1.DynamicValue{
				JSON: v1.JSON{
					Raw: dec,
				},
			}

			component.Spec.Metadata[i] = m
			continue
		}

		secretStore := a.getSecretStore(secretStoreName)
		if secretStore == nil {
			log.Warnf("Component %s references a secret store that isn't loaded: %s", component.Name, secretStoreName)
			return component, secretStoreName
		}

		resp, ok := cache[m.SecretKeyRef.Name]
		if !ok {
			// TODO: cascade context.
			r, err := secretStore.GetSecret(context.TODO(), secretstores.GetSecretRequest{
				Name: m.SecretKeyRef.Name,
				Metadata: map[string]string{
					"namespace": component.ObjectMeta.Namespace,
				},
			})
			if err != nil {
				log.Errorf("Error getting secret: %v", err)
				continue
			}
			resp = r
		}

		// Use the SecretKeyRef.Name key if SecretKeyRef.Key is not given
		secretKeyName := m.SecretKeyRef.Key
		if secretKeyName == "" {
			secretKeyName = m.SecretKeyRef.Name
		}

		val, ok := resp.Data[secretKeyName]
		if ok {
			component.Spec.Metadata[i].Value = componentsV1alpha1.DynamicValue{
				JSON: v1.JSON{
					Raw: []byte(val),
				},
			}
		}

		cache[m.SecretKeyRef.Name] = resp
	}
	return component, ""
}

func (a *DaprRuntime) authSecretStoreOrDefault(comp componentsV1alpha1.Component) string {
	if comp.SecretStore == "" {
		switch a.runtimeConfig.Mode {
		case modes.KubernetesMode:
			return "kubernetes"
		}
	}
	return comp.SecretStore
}

func (a *DaprRuntime) getSecretStore(storeName string) secretstores.SecretStore {
	if storeName == "" {
		return nil
	}
	return a.secretStores[storeName]
}

func (a *DaprRuntime) blockUntilAppIsReady() {
	if a.runtimeConfig.ApplicationPort <= 0 {
		return
	}

	log.Infof("application protocol: %s. waiting on port %v.  This will block until the app is listening on that port.", string(a.runtimeConfig.ApplicationProtocol), a.runtimeConfig.ApplicationPort)

	stopCh := ShutdownSignal()
	defer signal.Stop(stopCh)
	for {
		select {
		case <-stopCh:
			// Cause a shutdown
			a.ShutdownWithWait()
			return
		case <-a.ctx.Done():
			// Return
			return
		default:
			// nop - continue execution
		}
		conn, _ := net.DialTimeout("tcp", "127.0.0.1:"+strconv.Itoa(a.runtimeConfig.ApplicationPort), time.Millisecond*500)
		if conn != nil {
			conn.Close()
			break
		}
		// prevents overwhelming the OS with open connections
		time.Sleep(time.Millisecond * 50)
	}

	log.Infof("application discovered on port %v", a.runtimeConfig.ApplicationPort)
}

func (a *DaprRuntime) loadAppConfiguration() {
	if a.appChannel == nil {
		return
	}

	appConfig, err := a.appChannel.GetAppConfig()
	if err != nil {
		return
	}

	if appConfig != nil {
		a.appConfig = *appConfig
		log.Info("Application configuration loaded")
	}
}

func (a *DaprRuntime) createAppChannel() (err error) {
	if a.runtimeConfig.ApplicationPort == 0 {
		log.Warn("App channel is not initialized. Did you configure an app-port?")
		return nil
	}

	var ch channel.AppChannel
	switch a.runtimeConfig.ApplicationProtocol {
	case GRPCProtocol:
		ch, err = a.grpc.GetAppChannel()
		if err != nil {
			return err
		}
	case HTTPProtocol:
		pipeline, err := a.buildAppHTTPPipeline()
		if err != nil {
			return err
		}
		config := a.getAppHTTPChannelConfig(pipeline)
		ch, err = httpChannel.CreateLocalChannel(config)
		if err != nil {
			return err
		}
		ch.(*httpChannel.Channel).SetAppHealthCheckPath(a.runtimeConfig.AppHealthCheckHTTPPath)
	default:
		return fmt.Errorf("cannot create app channel for protocol %s", a.runtimeConfig.ApplicationProtocol)
	}

	a.appChannel = ch

	return nil
}

<<<<<<< HEAD
func (a *DaprRuntime) getAppHTTPChannelConfig(pipeline httpMiddleware.Pipeline) httpChannel.ChannelConfiguration {
	return httpChannel.ChannelConfiguration{
		Port:                 a.runtimeConfig.ApplicationPort,
		MaxConcurrency:       a.runtimeConfig.MaxConcurrency,
		Pipeline:             pipeline,
		TracingSpec:          a.globalConfig.Spec.TracingSpec,
		SslEnabled:           a.runtimeConfig.AppSSL,
		MaxRequestBodySizeMB: a.runtimeConfig.MaxRequestBodySize,
		ReadBufferSizeKB:     a.runtimeConfig.ReadBufferSize,
		AllowInsecureTLS:     a.globalConfig.IsFeatureEnabled(config.AppChannelAllowInsecureTLS),
=======
// Returns the HTTP endpoint for the app.
func (a *DaprRuntime) getAppHTTPEndpoint() string {
	port := strconv.Itoa(a.runtimeConfig.ApplicationPort)
	if a.runtimeConfig.AppSSL {
		return "https://" + channel.DefaultChannelAddress + ":" + port
	} else {
		return "http://" + channel.DefaultChannelAddress + ":" + port
	}
}

// Initializes the appHTTPClient property.
func (a *DaprRuntime) initAppHTTPClient() {
	var tlsConfig *tls.Config
	if a.runtimeConfig.AppSSL {
		tlsConfig = &tls.Config{
			//nolint:gosec
			InsecureSkipVerify: true,
			// For 1.11
			// MinVersion:         channel.AppChannelMinTLSVersion,
		}
		// For 1.11
		/*
			// TODO: Remove when the feature is finalized
			if a.globalConfig.IsFeatureEnabled(config.AppChannelAllowInsecureTLS) {
				tlsConfig.MinVersion = 0
			}
		*/
	}

	// Initialize this property in the object, and then pass it to the HTTP channel and the actors runtime (for health checks)
	// We want to re-use the same client so TCP sockets can be re-used efficiently across everything that communicates with the app
	// This is especially useful if the app supports HTTP/2
	a.appHTTPClient = &nethttp.Client{
		Transport: &nethttp.Transport{
			ReadBufferSize:         a.runtimeConfig.ReadBufferSize << 10,
			MaxResponseHeaderBytes: int64(a.runtimeConfig.ReadBufferSize) << 10,
			MaxConnsPerHost:        1024,
			MaxIdleConns:           64, // A local channel connects to a single host
			MaxIdleConnsPerHost:    64,
			TLSClientConfig:        tlsConfig,
		},
		CheckRedirect: func(req *nethttp.Request, via []*nethttp.Request) error {
			return nethttp.ErrUseLastResponse
		},
	}
}

func (a *DaprRuntime) getAppHTTPChannelConfig(pipeline httpMiddleware.Pipeline) httpChannel.ChannelConfiguration {
	return httpChannel.ChannelConfiguration{
		Client:               a.appHTTPClient,
		Endpoint:             a.getAppHTTPEndpoint(),
		MaxConcurrency:       a.runtimeConfig.MaxConcurrency,
		Pipeline:             pipeline,
		TracingSpec:          a.globalConfig.Spec.TracingSpec,
		MaxRequestBodySizeMB: a.runtimeConfig.MaxRequestBodySize,
>>>>>>> 356e6b03
	}
}

func (a *DaprRuntime) appendBuiltinSecretStore() {
	if a.runtimeConfig.DisableBuiltinK8sSecretStore {
		return
	}

	switch a.runtimeConfig.Mode {
	case modes.KubernetesMode:
		// Preload Kubernetes secretstore
		a.pendingComponents <- componentsV1alpha1.Component{
			ObjectMeta: metav1.ObjectMeta{
				Name: secretstoresLoader.BuiltinKubernetesSecretStore,
			},
			Spec: componentsV1alpha1.ComponentSpec{
				Type:    "secretstores.kubernetes",
				Version: components.FirstStableVersion,
			},
		}
	}
}

func (a *DaprRuntime) initSecretStore(c componentsV1alpha1.Component) error {
	fName := c.LogName()
	secretStore, err := a.secretStoresRegistry.Create(c.Spec.Type, c.Spec.Version, fName)
	if err != nil {
		diag.DefaultMonitoring.ComponentInitFailed(c.Spec.Type, "creation", c.ObjectMeta.Name)
		return NewInitError(CreateComponentFailure, fName, err)
	}

	err = secretStore.Init(context.TODO(), secretstores.Metadata{Base: a.toBaseMetadata(c)})
	if err != nil {
		diag.DefaultMonitoring.ComponentInitFailed(c.Spec.Type, "init", c.ObjectMeta.Name)
		return NewInitError(InitComponentFailure, fName, err)
	}

	a.secretStores[c.ObjectMeta.Name] = secretStore
	diag.DefaultMonitoring.ComponentInitialized(c.Spec.Type)
	return nil
}

func (a *DaprRuntime) convertMetadataItemsToProperties(items []componentsV1alpha1.MetadataItem) map[string]string {
	properties := map[string]string{}
	for _, c := range items {
		val := c.Value.String()
		for strings.Contains(val, "{uuid}") {
			val = strings.Replace(val, "{uuid}", uuid.New().String(), 1)
		}
		for strings.Contains(val, "{podName}") {
			if a.podName == "" {
				log.Fatalf("failed to parse metadata: property %s refers to {podName} but podName is not set", c.Name)
			}
			val = strings.Replace(val, "{podName}", a.podName, 1)
		}
		for strings.Contains(val, "{namespace}") {
			val = strings.Replace(val, "{namespace}", fmt.Sprintf("%s.%s", a.namespace, a.runtimeConfig.ID), 1)
		}
		for strings.Contains(val, "{appID}") {
			val = strings.Replace(val, "{appID}", a.runtimeConfig.ID, 1)
		}
		properties[c.Name] = val
	}
	return properties
}

func (a *DaprRuntime) toBaseMetadata(c componentsV1alpha1.Component) contribMetadata.Base {
	return contribMetadata.Base{
		Properties: a.convertMetadataItemsToProperties(c.Spec.Metadata),
		Name:       c.Name,
	}
}

func (a *DaprRuntime) getComponent(componentType string, name string) (componentsV1alpha1.Component, bool) {
	a.componentsLock.RLock()
	defer a.componentsLock.RUnlock()

	for i, c := range a.components {
		if c.Spec.Type == componentType && c.ObjectMeta.Name == name {
			return a.components[i], true
		}
	}
	return componentsV1alpha1.Component{}, false
}

func (a *DaprRuntime) getComponents() []componentsV1alpha1.Component {
	a.componentsLock.RLock()
	defer a.componentsLock.RUnlock()

	comps := make([]componentsV1alpha1.Component, len(a.components))
	copy(comps, a.components)
	return comps
}

func (a *DaprRuntime) getComponentsCapabilitesMap() map[string][]string {
	capabilities := make(map[string][]string)
	for key, store := range a.stateStores {
		features := store.Features()
		stateStoreCapabilities := featureTypeToString(features)
		if state.FeatureETag.IsPresent(features) && state.FeatureTransactional.IsPresent(features) {
			stateStoreCapabilities = append(stateStoreCapabilities, "ACTOR")
		}
		capabilities[key] = stateStoreCapabilities
	}
	for key, pubSubItem := range a.pubSubs {
		features := pubSubItem.component.Features()
		capabilities[key] = featureTypeToString(features)
	}
	for key := range a.inputBindings {
		capabilities[key] = []string{"INPUT_BINDING"}
	}
	for key := range a.outputBindings {
		if val, found := capabilities[key]; found {
			capabilities[key] = append(val, "OUTPUT_BINDING")
		} else {
			capabilities[key] = []string{"OUTPUT_BINDING"}
		}
	}
	for key, store := range a.secretStores {
		features := store.Features()
		capabilities[key] = featureTypeToString(features)
	}
	return capabilities
}

// converts components Features from FeatureType to string
func featureTypeToString(features interface{}) []string {
	featureStr := make([]string, 0)
	switch reflect.TypeOf(features).Kind() {
	case reflect.Slice:
		val := reflect.ValueOf(features)
		for i := 0; i < val.Len(); i++ {
			featureStr = append(featureStr, val.Index(i).String())
		}
	}
	return featureStr
}

func (a *DaprRuntime) establishSecurity(sentryAddress string) error {
	if !a.runtimeConfig.mtlsEnabled {
		log.Info("mTLS is disabled. Skipping certificate request and tls validation")
		return nil
	}
	if sentryAddress == "" {
		return errors.New("sentryAddress cannot be empty")
	}
	log.Info("mTLS enabled. creating sidecar authenticator")

	auth, err := security.GetSidecarAuthenticator(sentryAddress, a.runtimeConfig.CertChain)
	if err != nil {
		return err
	}
	a.authenticator = auth
	a.grpc.SetAuthenticator(auth)

	log.Info("authenticator created")

	diag.DefaultMonitoring.MTLSInitCompleted()
	return nil
}

func componentDependency(compCategory components.Category, name string) string {
	return fmt.Sprintf("%s:%s", compCategory, name)
}

func (a *DaprRuntime) startSubscriptions() {
	// Clean any previous state
	if a.pubsubCancel != nil {
		a.stopSubscriptions() // Stop all subscriptions
	}

	// PubSub subscribers are stopped via cancellation of the main runtime's context
	a.pubsubCtx, a.pubsubCancel = context.WithCancel(a.ctx)
	a.topicCtxCancels = map[string]context.CancelFunc{}
	for pubsubName := range a.pubSubs {
		if err := a.beginPubSub(pubsubName); err != nil {
			log.Errorf("error occurred while beginning pubsub %s: %v", pubsubName, err)
		}
	}
}

// Stop subscriptions to all topics and cleans the cached topics
func (a *DaprRuntime) stopSubscriptions() {
	if a.pubsubCtx == nil || a.pubsubCtx.Err() != nil { // no pubsub to stop
		return
	}
	if a.pubsubCancel != nil {
		a.pubsubCancel() // Stop all subscriptions by canceling the subscription context
	}

	// Remove all contexts that are specific to each component (which have been canceled already by canceling pubsubCtx)
	a.topicCtxCancels = nil

	// Delete the cached topics and routes
	a.topicRoutes = nil
}

func (a *DaprRuntime) startReadingFromBindings() (err error) {
	if a.appChannel == nil {
		return errors.New("app channel not initialized")
	}

	// Clean any previous state
	if a.inputBindingsCancel != nil {
		a.inputBindingsCancel()
	}

	// Input bindings are stopped via cancellation of the main runtime's context
	a.inputBindingsCtx, a.inputBindingsCancel = context.WithCancel(a.ctx)

	for name, binding := range a.inputBindings {
		isSubscribed, err := a.isAppSubscribedToBinding(name)
		if err != nil {
			return err
		}
		if !isSubscribed {
			log.Infof("app has not subscribed to binding %s.", name)
			continue
		}

		err = a.readFromBinding(a.inputBindingsCtx, name, binding)
		if err != nil {
			log.Errorf("error reading from input binding %s: %s", name, err)
			continue
		}
	}
	return nil
}

func (a *DaprRuntime) stopReadingFromBindings() {
	if a.inputBindingsCancel != nil {
		a.inputBindingsCancel()
	}

	a.inputBindingsCtx = nil
	a.inputBindingsCancel = nil
}

// Returns "componentName||topicName", which is used as key for some maps
func pubsubTopicKey(componentName, topicName string) string {
	return componentName + "||" + topicName
}

func createGRPCManager(runtimeConfig *Config, globalConfig *config.Configuration) *grpc.Manager {
	grpcAppChannelConfig := &grpc.AppChannelConfig{}
	if globalConfig != nil {
		grpcAppChannelConfig.TracingSpec = globalConfig.Spec.TracingSpec
		grpcAppChannelConfig.AllowInsecureTLS = globalConfig.IsFeatureEnabled(config.AppChannelAllowInsecureTLS)
	}
	if runtimeConfig != nil {
		grpcAppChannelConfig.Port = runtimeConfig.ApplicationPort
		grpcAppChannelConfig.MaxConcurrency = runtimeConfig.MaxConcurrency
		grpcAppChannelConfig.SSLEnabled = runtimeConfig.AppSSL
		grpcAppChannelConfig.MaxRequestBodySizeMB = runtimeConfig.MaxRequestBodySize
		grpcAppChannelConfig.ReadBufferSizeKB = runtimeConfig.ReadBufferSize
	}

	m := grpc.NewGRPCManager(runtimeConfig.Mode, grpcAppChannelConfig)
	m.StartCollector()
	return m
}

func (a *DaprRuntime) stopTrace() {
	if a.tracerProvider == nil {
		return
	}
	// Flush and shutdown the tracing provider.
	shutdownCtx, shutdownCancel := context.WithCancel(a.ctx)
	defer shutdownCancel()
	if err := a.tracerProvider.ForceFlush(shutdownCtx); err != nil && !errors.Is(err, context.Canceled) {
		log.Warnf("error flushing tracing provider: %v", err)
	}

	if err := a.tracerProvider.Shutdown(shutdownCtx); err != nil && !errors.Is(err, context.Canceled) {
		log.Warnf("error shutting down tracing provider: %v", err)
	} else {
		a.tracerProvider = nil
	}
}

// ShutdownSignal returns a signal that receives a message when the app needs to shut down
func ShutdownSignal() chan os.Signal {
	stop := make(chan os.Signal, 1)
	signal.Notify(stop, syscall.SIGTERM, os.Interrupt)
	return stop
}<|MERGE_RESOLUTION|>--- conflicted
+++ resolved
@@ -2968,18 +2968,6 @@
 	return nil
 }
 
-<<<<<<< HEAD
-func (a *DaprRuntime) getAppHTTPChannelConfig(pipeline httpMiddleware.Pipeline) httpChannel.ChannelConfiguration {
-	return httpChannel.ChannelConfiguration{
-		Port:                 a.runtimeConfig.ApplicationPort,
-		MaxConcurrency:       a.runtimeConfig.MaxConcurrency,
-		Pipeline:             pipeline,
-		TracingSpec:          a.globalConfig.Spec.TracingSpec,
-		SslEnabled:           a.runtimeConfig.AppSSL,
-		MaxRequestBodySizeMB: a.runtimeConfig.MaxRequestBodySize,
-		ReadBufferSizeKB:     a.runtimeConfig.ReadBufferSize,
-		AllowInsecureTLS:     a.globalConfig.IsFeatureEnabled(config.AppChannelAllowInsecureTLS),
-=======
 // Returns the HTTP endpoint for the app.
 func (a *DaprRuntime) getAppHTTPEndpoint() string {
 	port := strconv.Itoa(a.runtimeConfig.ApplicationPort)
@@ -2998,15 +2986,12 @@
 			//nolint:gosec
 			InsecureSkipVerify: true,
 			// For 1.11
-			// MinVersion:         channel.AppChannelMinTLSVersion,
-		}
-		// For 1.11
-		/*
-			// TODO: Remove when the feature is finalized
-			if a.globalConfig.IsFeatureEnabled(config.AppChannelAllowInsecureTLS) {
-				tlsConfig.MinVersion = 0
-			}
-		*/
+			MinVersion: channel.AppChannelMinTLSVersion,
+		}
+		// TODO: Remove when the feature is finalized
+		if a.globalConfig.IsFeatureEnabled(config.AppChannelAllowInsecureTLS) {
+			tlsConfig.MinVersion = 0
+		}
 	}
 
 	// Initialize this property in the object, and then pass it to the HTTP channel and the actors runtime (for health checks)
@@ -3035,7 +3020,6 @@
 		Pipeline:             pipeline,
 		TracingSpec:          a.globalConfig.Spec.TracingSpec,
 		MaxRequestBodySizeMB: a.runtimeConfig.MaxRequestBodySize,
->>>>>>> 356e6b03
 	}
 }
 
