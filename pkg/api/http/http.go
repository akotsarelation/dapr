--- conflicted
+++ resolved
@@ -1117,13 +1117,8 @@
 	data := body
 
 	if !rawPayload {
-<<<<<<< HEAD
 		span := diagUtils.SpanFromContext(r.Context())
-		corID, traceState := diag.TraceIDAndStateFromSpan(span)
-=======
-		span := diagUtils.SpanFromContext(reqCtx)
 		traceID, traceState := diag.TraceIDAndStateFromSpan(span)
->>>>>>> acb2613d
 		envelope, err := runtimePubsub.NewCloudEvent(&runtimePubsub.CloudEvent{
 			Source:          a.universal.AppID(),
 			Topic:           topic,
@@ -1275,13 +1270,8 @@
 	features := thepubsub.Features()
 	if !rawPayload {
 		for i := range entries {
-<<<<<<< HEAD
 			childSpan := diag.StartProducerSpanChildFromParent(r, span)
-			corID, traceState := diag.TraceIDAndStateFromSpan(childSpan)
-=======
-			childSpan := diag.StartProducerSpanChildFromParent(reqCtx, span)
 			traceID, traceState := diag.TraceIDAndStateFromSpan(childSpan)
->>>>>>> acb2613d
 			// For multiple events in a single bulk call traceParent is different for each event.
 			// Populate W3C traceparent to cloudevent envelope
 			spanMap[i] = childSpan
@@ -1619,15 +1609,9 @@
 
 	outboxEnabled := a.outbox.Enabled(storeName)
 	if outboxEnabled {
-<<<<<<< HEAD
 		span := diagUtils.SpanFromContext(r.Context())
 		corID, traceState := diag.TraceIDAndStateFromSpan(span)
 		ops, err := a.outbox.PublishInternal(r.Context(), storeName, operations, a.universal.AppID(), corID, traceState)
-=======
-		span := diagUtils.SpanFromContext(reqCtx)
-		traceID, traceState := diag.TraceIDAndStateFromSpan(span)
-		ops, err := a.outbox.PublishInternal(reqCtx, storeName, operations, a.universal.AppID(), traceID, traceState)
->>>>>>> acb2613d
 		if err != nil {
 			nerr := apierrors.PubSubOutbox(a.universal.AppID(), err)
 			respondWithError(w, nerr)
